"""This script defines a helper class to take the cleaned HatEval data and generate features that a classification
model can use to classify the tweets within the dataset.
"""

# Libraries
import torch
import numpy as np
import pandas as pd
import scipy.stats as st

from nrclex import NRCLex
from nltk.tokenize import word_tokenize
from gensim.models import KeyedVectors
from transformers import AutoTokenizer, AutoModel, PreTrainedTokenizerBase, PreTrainedModel
from typing import List, Union, Optional, Dict

# for Universal Sentence Encoder -- need to add tensorflow to environment.yml file
#import tensorflow as tf
#import tensorflow_hub as hub


# Define helper function to aggregate embeddings
def get_embedding_ave(embedding_list: List[np.array], embedding_dim: int) -> np.array:
    """Function to average a list of word embeddings in order to generate a single sentence embedding.

    Arguments:
    ----------
    embedding_list
        The list of word embeddings to be averaged.
    embedding_dim
        The dimension of the embeddings.

    Returns:
    --------
        A single, aggregated embedding that is averaged over the provided list. Returns a 0 embedding when the list is
        empty.
    """
    if len(embedding_list) > 0:
        agg_embedding = sum(embedding_list) / len(embedding_list)
    else:
        agg_embedding = np.zeros(embedding_dim)

    return agg_embedding


# Define class to perform feature engineering
class FeatureEngineering:

    def __init__(self, approach="_NRC_counts"):
        """Generates features from processed data to be used in hate speech detection tasks A and B, as specified in
        SemEval 2019 task 5.

        Includes methods to generate the following features:
            * _NRC_counts --> binary classification of words across ten emotional dimensions. Raw counts are then
                                    transformed into proportions to normalize across tweets.
            * example feature2 --> fill this in with actual feature
            * example feature3 --> fill this in with actual feature
        """
        
        # Initialize the cleaned datasets
        self.train_data: Optional[pd.DataFrame] = None

        # Set fit flag
        self.fitted = False

<<<<<<< HEAD
        # Save normalization info
        self.normalization_dict = {}

        # Save embedding info
        self.embedding_file_path = None
        self.embedding_dim = None

    def _NRC_counts(self, data: pd.DataFrame) -> pd.DataFrame:
=======
        # Set approach
        self.approach = approach

    def _NRC_counts(self, data: pd.DataFrame):
>>>>>>> 240be23a
        """This method uses data from the NRC Word-Emotion Association Lexicon, which labels words with either a 1 or 0 based on
        the presence or absence of each of the following emotional dimensions: anger, anticipation, disgust, fear, joy, negative, 
        positive, sadness, surprise, trust. It sums the frequency counts in each of the ten dimensions across all the words 
        in a tweet, then divides by the total number of counts to obtain a proportion. These proportions are added on to the end 
        of the dataframe as count-based features.


        Arguments:
        ---------
        data
            The data for which the feature is to be generated

        Returns:
        -------
        The original dataset with ten new columns that contain the new emotion features generated for each tweet in the
        dataset.

        """
        # add ten columns to the end of the dataframe, representing the eight emotional dimensions of NRC
        emotions = ['negative', 'positive', 'anger', 'anticipation', 'disgust', 'fear', 'joy', 'sadness', 'surprise', 'trust']
        for emotion in emotions:
            data[emotion] = 0
        
        # iterate over each tweet to get counts of each emotion classification
        for index, row in data.iterrows():
            text = word_tokenize(row['cleaned_text'])

            # iterate over each word in the tweet, add counts to emotion vector
            for word in text:
                emotion = NRCLex(word)
                if emotion is not None:
                    emolist = emotion.affect_list
                    for emo in emolist:
                        data.at[index, emo] += 1

        # divide by total count of emo markers to get proportions not frequency counts
        # Replace 0 values with NaN to prevent error with dividing by zero
        rowsums = data.iloc[:, -10:].sum(axis=1)
        rowsums[rowsums == 0] = 1.0
        data.iloc[:, -10:] = data.iloc[:, -10:].div(rowsums, axis=0)

        # ***Uncomment the line below to create file showing the data visualized***
        # data.to_csv('test.txt', sep=',', header=True)

        return data

    def embeddings_helper(self, tweet: str, model: Union[Dict, KeyedVectors, PreTrainedModel], embedding_type: str,
                          tokenizer: Optional[PreTrainedTokenizerBase] = None) -> List[List[float]]:
        """Helper function to get FastText, BERTweet, or GloVe embeddings. Tokenizes input and accesses embeddings
        from model/dictionary.

        Arguments:
        ---------
        tweet
            The line of the data to generate embeddings for
        model
            The dictionary of FastText embeddings, as either a Dict or an instance of KeyedVectors from gensim
        embedding_type
            '1' == FastText
            '2' == BERTweet
            '3' (or anything else) == GloVe
        tokenizer
            Optional Tokenizer for BERTweet embeddings

        Returns:
        -------
        A list of the word embeddings for each word in the input tweet.

        """
        # tokenize
        words = tweet.split()

        # retrieve embeddings if in the vocabulary/model
        if embedding_type == '1':
            embeddings = [model[word] for word in words if word in model.key_to_index]
        elif embedding_type == '2':
            # different form of tokenizing
            tokens = tokenizer.tokenize(tweet)
            input_ids = tokenizer.convert_tokens_to_ids(tokens)
            with torch.no_grad():
                outputs = model(torch.tensor([input_ids]))
            embed = outputs.last_hidden_state[0]
            embed_np = embed.detach().numpy()
            embeddings = [embed_np[i].tolist() for i in range(len(tokens))]
        else:
            embeddings = [model[word] for word in words if word in model.keys()]

        return embeddings

    def get_fasttext_embeddings(self, df: pd.DataFrame, embedding_file_path: str):
        """Function to get FastText embeddings from a dataframe and automatically add them to this dataframe. These
        are pretrained embeddings with d_e == 300

        Arguments:
        ---------
        df
            Pandas dataframe containing the preprocessed data
        embedding_file_path
            File path for the embeddings file

        Returns:
        -------
        Nothing

        """
        # get the model from a preloaded corpus
        model = KeyedVectors.load_word2vec_format(embedding_file_path)

        # get the embeddings for each row and save to a new column in the dataframe
        df['fastText_embeddings'] = df['cleaned_text'].apply(lambda tweet: self.embeddings_helper(tweet, model, '1'))

    def get_bertweet_embeddings(self, df: pd.DataFrame):
        """Function to get BERTweet embeddings from a dataframe and automatically add them to this dataframe.
        These embeddings are learned from a model, with d_e == ?? (probably should know this)

        Arguments:
        ---------
        df
            Pandas dataframe containing the preprocessed data

        Returns:
        -------
        Nothing

        """
        # load tokenizer and model
        model = AutoModel.from_pretrained("vinai/bertweet-base")
        tokenizer = AutoTokenizer.from_pretrained("vinai/bertweet-base", use_fast=False)

        # get the embeddings for each row and save to a new column in the dataframe
        df['BERTweet_embeddings'] = df['cleaned_text'].apply(lambda tweet: self.embeddings_helper(tweet, model, '2', tokenizer))

    def get_glove_embeddings(self, df: pd.DataFrame, embedding_file_path: str):
        """Function to get GloVe embeddings from a dataframe and automatically add them to this dataframe. These
        are pretrained embeddings with d_e == 300.

        Arguments:
        ---------
        df
            Pandas dataframe containing the preprocessed data
        embedding_file_path
            File path for the embeddings file

        Returns:
        -------
        Nothing

        """
        # load embeddings and make a dict
        embeddings_index = {}
        with open(embedding_file_path, 'r', encoding='utf-8') as f:
            for line in f:
                values = line.split()
                word = values[0]
                coefs = np.asarray(values[1:], dtype='float32')
                embeddings_index[word] = coefs

        # get the embeddings for each row and save to a new column in the dataframe
        df['GloVe_embeddings'] = df['cleaned_text'].apply(lambda tweet: self.embeddings_helper(tweet, embeddings_index, '3'))

    def get_universal_sent_embeddings(self, df: pd.DataFrame):
        """Function to get Google Universal Sentence Encoder embeddings from a dataframe and automatically add them
        to this dataframe. These embeddings are for a whole sentence rather than for individual words and are of
        d_e == 512.

        Arguments:
        ---------
        df
            Pandas dataframe containing the preprocessed data

        Returns:
        -------
        Nothing

        """
        # load the embeddings from tensorflow hub
        embed = hub.load('https://tfhub.dev/google/universal-sentence-encoder/4')

        # get the embeddings for each row and save to a new column in the dataframe
        df['Universal_Sentence_Encoder_embeddings'] = df['cleaned_text'].apply(embed)

    def normalize_feature(self, data: pd.DataFrame, feature_columns: List[str],
                          normalization_method: Optional[str] = None) -> pd.DataFrame:
        """Normalizes the features in the specified columns by transforming the data to fall within [0,1].

        This can be done using a number of different approaches. The specific approach and relevant parameters needed to
        perform normalization in downstream transformations are saved in the normalization_dict, which is keyed by the
        feature column name.

        Arguments:
        ----------
        data
            The data for which the feature is to be generated
        feature_columns
            The column name(s) of the feature(s) to be normalized. If multiple column names are provided then the values
            in both columns are simultaneously normalized.
        normalization_method
            Required when fitting. Specifies which calculation to use to normalize the features. Options include...
            min_max:
                Applies (x-min)/(max-min) transformation, capping the resulting values to fall within [0,1].
            z_score:
                Applies Norm.CDF((x-mu)/sigma) transformation. Values correspond to percentages from a normal
                distribution.
                #TODO: extend this method to use a more appropriate distribution than normal for certain features

        Returns:
        -------
        transformed_data
            The original train_data dataframe with new columns that include the normalized features for each observation
            in the dataset.
        """

        # Initialize dictionary to hold normalized results
        normalized_feats = {}

        # Perform normalization transformations, assuming fitting has already occurred
        if self.fitted:
            for feat in feature_columns:

                # If trained normalization method uses min-max approach
                if self.normalization_dict[feat]['method'] == 'min_max':
                    f_min = self.normalization_dict[feat]['params']['min']
                    f_max = self.normalization_dict[feat]['params']['max']
                    feat_vals = data[feat]
                    norm_vals = (feat_vals - f_min) / (f_max - f_min)
                    # Cap any extreme values that fall outside the range seen in the training data
                    norm_vals[norm_vals > 1.0] = 1.0
                    norm_vals[norm_vals < 0.0] = 0.0

                # If trained normalization method uses z-score approach
                if self.normalization_dict[feat]['method'] == 'z_score':
                    sigma = self.normalization_dict[feat]['params']['sigma']
                    mu = self.normalization_dict[feat]['params']['mu']
                    feat_vals = data[feat]
                    z_scores = (feat_vals - mu) / sigma
                    norm_vals = st.norm.cdf(z_scores)

                # Store results to be returned
                normalized_feats[feat] = norm_vals

        # Learn and apply normalization transformations
        else:
            for feat in feature_columns:
                self.normalization_dict[feat] = {}
                feat_vals = data[feat]

                # If specified normalization method is min-max approach
                if normalization_method == 'min_max':
                    f_min = feat_vals.min()
                    f_max = feat_vals.max()
                    norm_vals = (feat_vals - f_min) / (f_max - f_min)
                    # Save parameters for future transformations
                    self.normalization_dict[feat]['method'] = 'min_max'
                    self.normalization_dict[feat]['params'] = {'min': f_min, 'max': f_max}

                # If specified normalization method is z-score approach
                if normalization_method == 'z_score':
                    sigma = feat_vals.std()
                    mu = feat_vals.mean()
                    z_scores = (feat_vals - mu) / sigma
                    norm_vals = st.norm.cdf(z_scores)
                    # Save parameters for future transformations
                    self.normalization_dict[feat]['method'] = 'z_score'
                    self.normalization_dict[feat]['params'] = {'sigma': sigma, 'mu': mu}

                # Store results to be returned
                normalized_feats[feat] = norm_vals

        # Add normalized features to dataframe
        n_cols = len(data.columns)
        for k in normalized_feats.keys():
            data.insert(loc=n_cols, column=f'{k}_normalized', value=normalized_feats[k])
            n_cols += 1

        return data

    def fit_transform(self, train_data: pd.DataFrame, embedding_file_path: str, embedding_dim: int) -> pd.DataFrame:
        """Learns all necessary information from the provided training data in order to generate the complete set of
        features to be fed into the classification model. In the fitting process, the training data is also transformed
        into the feature-set expected by the model and returned.

        Arguments:
        ---------
        train_data
            The training data that is used to define the feature-engineering methods.
        embedding_file_path
            File path for the Glove embeddings file.
        embedding_dim
            The dimension of the embeddings.

        Returns:
        -------
        transformed_data
            The original train_data dataframe with new columns that include the calculated features for each observation
            in the dataset.
        """

        # Get the training data, to be used for fitting
        self.train_data = train_data

<<<<<<< HEAD
        # Normalize count features from data cleaning process
        transformed_data = self.normalize_feature(data=train_data,
                                                  feature_columns=['!_count', '?_count', '$_count', '*_count'],
                                                  normalization_method='z_score')
=======
        # Framework to add in steps for each feature that is to be generated
        # transformed_data = self._example_feature1_method(train_data, fit=True, other_args=None)
        if self.approach == '_NRC_counts':
            transformed_data = self._NRC_counts(train_data)
        # elif self.approach == 'fe_method_2':
        #     transformed_data = self.fe_method_2(train_data, fit=True, other_args=None)
        else:
            raise ValueError(f"Unknown approach: {self.approach}")        
>>>>>>> 240be23a

        # Get NRC (emotion and sentiment word) counts feature
        transformed_data = self._NRC_counts(transformed_data)

        # Get Glove embeddings and aggregate across all words
        self.embedding_file_path = embedding_file_path
        self.embedding_dim = embedding_dim
        self.get_glove_embeddings(transformed_data, embedding_file_path=embedding_file_path)
        transformed_data['Aggregate_embeddings'] = transformed_data['GloVe_embeddings'].apply(
            lambda x: get_embedding_ave(x, embedding_dim))

        # Update the fitted flag
        self.fitted = True

        return transformed_data

<<<<<<< HEAD
    def transform(self, data: pd.DataFrame) -> pd.DataFrame:
=======
    def transform(self, train_data):
>>>>>>> 240be23a
        """Uses the feature-generating methods that were fit in an earlier step to transform a new dataset to include
        the feature-set expected by the classification model.

        Arguments:
        ---------
        data
            The data set for which the feature set is to be generated.

        Returns:
        -------
        transformed_data
            The original dataframe with new columns that include the calculated features for each observation in the
            dataset.
        """

        # Ensure feature generating methods have been trained prior to transforming the data
        assert self.fitted, 'Must apply fit_transform to training data before other datasets can be transformed.'

<<<<<<< HEAD
        # Normalize count features from data cleaning process
        transformed_data = self.normalize_feature(data=data,
                                                  feature_columns=['!_count', '?_count', '$_count', '*_count'])

        # Get NRC values
        transformed_data = self._NRC_counts(transformed_data)
=======

        # Framework to add in steps for each feature that is to be generated
        if self.approach == '_NRC_counts':
            transformed_data = self._NRC_counts(train_data)
        # elif self.approach == 'fe_method_2':
        #     transformed_data = self.fe_method_2(train_data)
        else:
            raise ValueError(f"Unknown approach: {self.approach}") 
>>>>>>> 240be23a

        # Get Glove embeddings and aggregate across all words
        self.get_glove_embeddings(transformed_data, embedding_file_path=self.embedding_file_path)
        transformed_data['Aggregate_embeddings'] = transformed_data['GloVe_embeddings'].apply(
            lambda x: get_embedding_ave(x, self.embedding_dim))

        return transformed_data

''' The lines below are commented out so that all code is run through main.py
'''
# if __name__ == '__main__':

#     # Imports
#     from data_processor import DataProcessor

#     # Load and clean the raw data
#     myDP = DataProcessor()
#     myDP.load_data(language='english', filepath='../data')  # May need to change to './data' or 'data' if on a Mac
#     myDP.clean_data()

<<<<<<< HEAD
    # Fit
    train_df = myFE.fit_transform(myDP.processed_data['train'], embedding_file_path='../data/glove.twitter.27B.25d.txt',
                                  embedding_dim=25)
    # Note that the embedding file is too large to add to the repository, so you will need to specify the path on your
    # local machine to run this portion of the system.
=======
#     # Instantiate the FeatureEngineering object
#     myFE = FeatureEngineering()
>>>>>>> 240be23a

#     # Fit
#     train_df = myFE.fit_transform(myDP.processed_data['train'])

#     # Transform
#     val_df = myFE.transform(myDP.processed_data['validation'])

#     # View a sample of the results
#     train_df.head()
#     val_df.head()<|MERGE_RESOLUTION|>--- conflicted
+++ resolved
@@ -63,7 +63,7 @@
         # Set fit flag
         self.fitted = False
 
-<<<<<<< HEAD
+
         # Save normalization info
         self.normalization_dict = {}
 
@@ -72,12 +72,7 @@
         self.embedding_dim = None
 
     def _NRC_counts(self, data: pd.DataFrame) -> pd.DataFrame:
-=======
-        # Set approach
-        self.approach = approach
-
-    def _NRC_counts(self, data: pd.DataFrame):
->>>>>>> 240be23a
+
         """This method uses data from the NRC Word-Emotion Association Lexicon, which labels words with either a 1 or 0 based on
         the presence or absence of each of the following emotional dimensions: anger, anticipation, disgust, fear, joy, negative, 
         positive, sadness, surprise, trust. It sums the frequency counts in each of the ten dimensions across all the words 
@@ -378,21 +373,12 @@
         # Get the training data, to be used for fitting
         self.train_data = train_data
 
-<<<<<<< HEAD
+
         # Normalize count features from data cleaning process
         transformed_data = self.normalize_feature(data=train_data,
                                                   feature_columns=['!_count', '?_count', '$_count', '*_count'],
                                                   normalization_method='z_score')
-=======
-        # Framework to add in steps for each feature that is to be generated
-        # transformed_data = self._example_feature1_method(train_data, fit=True, other_args=None)
-        if self.approach == '_NRC_counts':
-            transformed_data = self._NRC_counts(train_data)
-        # elif self.approach == 'fe_method_2':
-        #     transformed_data = self.fe_method_2(train_data, fit=True, other_args=None)
-        else:
-            raise ValueError(f"Unknown approach: {self.approach}")        
->>>>>>> 240be23a
+
 
         # Get NRC (emotion and sentiment word) counts feature
         transformed_data = self._NRC_counts(transformed_data)
@@ -409,11 +395,9 @@
 
         return transformed_data
 
-<<<<<<< HEAD
+
     def transform(self, data: pd.DataFrame) -> pd.DataFrame:
-=======
-    def transform(self, train_data):
->>>>>>> 240be23a
+
         """Uses the feature-generating methods that were fit in an earlier step to transform a new dataset to include
         the feature-set expected by the classification model.
 
@@ -432,23 +416,14 @@
         # Ensure feature generating methods have been trained prior to transforming the data
         assert self.fitted, 'Must apply fit_transform to training data before other datasets can be transformed.'
 
-<<<<<<< HEAD
+
         # Normalize count features from data cleaning process
         transformed_data = self.normalize_feature(data=data,
                                                   feature_columns=['!_count', '?_count', '$_count', '*_count'])
 
         # Get NRC values
         transformed_data = self._NRC_counts(transformed_data)
-=======
-
-        # Framework to add in steps for each feature that is to be generated
-        if self.approach == '_NRC_counts':
-            transformed_data = self._NRC_counts(train_data)
-        # elif self.approach == 'fe_method_2':
-        #     transformed_data = self.fe_method_2(train_data)
-        else:
-            raise ValueError(f"Unknown approach: {self.approach}") 
->>>>>>> 240be23a
+
 
         # Get Glove embeddings and aggregate across all words
         self.get_glove_embeddings(transformed_data, embedding_file_path=self.embedding_file_path)
@@ -464,24 +439,21 @@
 #     # Imports
 #     from data_processor import DataProcessor
 
+
 #     # Load and clean the raw data
 #     myDP = DataProcessor()
 #     myDP.load_data(language='english', filepath='../data')  # May need to change to './data' or 'data' if on a Mac
 #     myDP.clean_data()
 
-<<<<<<< HEAD
-    # Fit
-    train_df = myFE.fit_transform(myDP.processed_data['train'], embedding_file_path='../data/glove.twitter.27B.25d.txt',
-                                  embedding_dim=25)
-    # Note that the embedding file is too large to add to the repository, so you will need to specify the path on your
-    # local machine to run this portion of the system.
-=======
+
 #     # Instantiate the FeatureEngineering object
 #     myFE = FeatureEngineering()
->>>>>>> 240be23a
-
-#     # Fit
-#     train_df = myFE.fit_transform(myDP.processed_data['train'])
+
+      # Fit
+      train_df = myFE.fit_transform(myDP.processed_data['train'], embedding_file_path='../data/glove.twitter.27B.25d.txt',
+                                    embedding_dim=25)
+      # Note that the embedding file is too large to add to the repository, so you will need to specify the path on your
+      # local machine to run this portion of the system.
 
 #     # Transform
 #     val_df = myFE.transform(myDP.processed_data['validation'])
