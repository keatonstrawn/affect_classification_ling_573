--- conflicted
+++ resolved
@@ -13,6 +13,7 @@
 import re
 import datetime
 
+# May need to convert to src.nrc_lex_classifier
 from nrc_lex_classifier import ExtendedNRCLex
 
 from nrclex import NRCLex
@@ -406,14 +407,12 @@
 
         return data
 
-<<<<<<< HEAD
-=======
     def get_es_sent_score(self, data: pd.DataFrame, es_sent_path: str) -> pd.DataFrame:
-        """This method uses data from the SpanishSentimentLexicons resource, which labels Spanish 
+        """This method uses data from the SpanishSentimentLexicons resource, which labels Spanish
         polarity words with their sentiment score. We convert polarity words with both negative and
-        positive annotations into neutral words. The resulting sentiment evaluation is a trinary 
+        positive annotations into neutral words. The resulting sentiment evaluation is a trinary
         sentiment scale, where -1 is negative, 0 is neutral, and 1 is positive. This method sums the
-        sentiment scores across all the polarity words in a tweet. The resulting accumulated sentiment 
+        sentiment scores across all the polarity words in a tweet. The resulting accumulated sentiment
         scores are added to the original dataframes as sentiment features.
         Arguments:
         ---------
@@ -423,7 +422,7 @@
             File path for the Spanish sentiment score file.
         Returns:
         -------
-        The original datasframe with one new column that contain the accumulated sentiment scores of 
+        The original datasframe with one new column that contain the accumulated sentiment scores of
         polarity words for each tweet in the dataset.
         """
 
@@ -452,7 +451,7 @@
                 # indicates this entry has conflict sentiments and set it to neutral
                 else:
                     word_polar = (temp[0], '0')
-                    es_polar_list.append(word_polar)  
+                    es_polar_list.append(word_polar)
             else:
                 if temp[1] == 'pos':
                     word_polar = (temp[0], '1')
@@ -464,23 +463,23 @@
         trinary_es_dict = dict(es_polar_list)
 
         # helper code that lists the occuring polarity words in a single tweet
-        sent_word_list = []  
+        sent_word_list = []
         # stores the accumulated sentiment score for a tweet, and stored
         # as a new column to the original dataframe
-        sent_score_list = []     
+        sent_score_list = []
 
         # iterate over every tweet to get the counts and score of polarity words
-        for index, row in data.iterrows(): 
+        for index, row in data.iterrows():
             text = row['cleaned_text']
             # helper code that generates a list containing all occuring polarity
             # words in a single tweet
             # ***Uncomment the line below to show all the occuring polarity words
-            occurence = [] 
+            occurence = []
             # Calculate the accumulated sentiment score of a tweet
             sent_score = 0
 
             # iterate over the trinary_es_dict to find matching sentiment triggering words in a tweet
-            for sent_key in list(trinary_es_dict.keys()):  
+            for sent_key in list(trinary_es_dict.keys()):
                 my_regex = r"\b" + re.escape(sent_key) + r"\b"
                 match_sent_words = re.findall(my_regex, text)
                 if match_sent_words:
@@ -497,13 +496,12 @@
         # for a tweet
         for index, row in data.iterrows():
             # ***Uncomment the line below to show all the occuring polarity words
-            # for a tweet as a column of dataframe 
+            # for a tweet as a column of dataframe
             #data.loc[:, "sentwordlist"] = sent_word_list
             data.loc[:, "sent_score"] = sent_score_list
 
         return data
 
->>>>>>> 908cc28d
     def embeddings_helper(self, tweet: str, model: Union[Dict, KeyedVectors, PreTrainedModel], embedding_type: str,
                           tokenizer: Optional[PreTrainedTokenizerBase] = None) -> List[List[float]]:
         """Helper function to get FastText, BERTweet, or GloVe embeddings. Tokenizes input and accesses embeddings
@@ -790,15 +788,9 @@
 
         return data
 
-<<<<<<< HEAD
-    def fit_transform(self, train_data: pd.DataFrame, embedding_file_path: str, embedding_dim: int,
-                      nrc_embedding_file: str, slang_dict_path: str, stop_words_path: str, language: str,
-                      lexpath: str, load_translations: str, trans_path: Optional[str]) -> pd.DataFrame:
-=======
     def fit_transform(self, train_data: pd.DataFrame, embedding_file_path: str, embedding_dim: int,  
                       nrc_embedding_file: str, slang_dict_path: str, stop_words_path: str, es_sent_path:str,
                       language: str, lexpath: str, load_translations: str, trans_path: Optional[str]) -> pd.DataFrame:
->>>>>>> 908cc28d
 
         """Learns all necessary information from the provided training data in order to generate the complete set of
         features to be fed into the classification model. In the fitting process, the training data is also transformed
@@ -848,15 +840,12 @@
         # Save the stop words list path for use in the model
         self.stop_words_path = stop_words_path
 
-<<<<<<< HEAD
-=======
         # Save the Spanish sentiment words file for use in the model
         self.es_sent_path = es_sent_path
 
         # Save language
         self.language = language
 
->>>>>>> 908cc28d
         # Normalize count features from data cleaning process
         t0 = datetime.datetime.now()
         print(f'1/7 Normalizing count features: start time = {t0}')
@@ -867,19 +856,15 @@
         print(f'Finished normalizing count features. Time: {t1}')
 
         # Get slang words sentiment scores feature
-<<<<<<< HEAD
         print('2/7 Getting slang scores')
-        transformed_data = self.get_slang_score(transformed_data, self.slang_dict_path, self.stop_words_path)
-        t1 = datetime.datetime.now()
-        print(f'Finished getting slang scores. Time: {t1}')
-=======
         if language == 'english':
             transformed_data = self.get_slang_score(transformed_data, self.slang_dict_path, self.stop_words_path)
-
         # Get Spanish words sentiment scores feature
         if language == 'spanish':
             transformed_data = self.get_es_sent_score(transformed_data, self.es_sent_path)
->>>>>>> 908cc28d
+        t1 = datetime.datetime.now()
+        print(f'Finished getting slang scores. Time: {t1}')
+
 
         # Get NRC (emotion and sentiment word) counts feature
         if language == 'english':
@@ -896,14 +881,10 @@
             print(f'Finished getting NRC extension values. Time: {t1}')
 
         elif language == 'spanish':
-<<<<<<< HEAD
-
-=======
             # uses Spanish translated NRCLex to get counts
             transformed_data = self._Span_NRC_counts(lexpath, transformed_data)
             transformed_data = self._extended_NRC_counts(transformed_data, embedding_file=nrc_embedding_file)
-            
->>>>>>> 908cc28d
+
             if load_translations == 'load':
                 transformed_data = self._load_translations(trans_path, transformed_data)
                 transformed_data = self._NRC_counts(transformed_data)
@@ -913,15 +894,8 @@
                 transformed_data = self._translator(transformed_data)
                 transformed_data.to_csv('data/translations.csv')
                 transformed_data = self._NRC_counts(transformed_data)
-<<<<<<< HEAD
-
-            # uses Spanish translated NRCLex to get counts
-            transformed_data = self._Span_NRC_counts(lexpath, transformed_data)
-
-=======
-            
-                
->>>>>>> 908cc28d
+
+
         # Get Universal Sentence embeddings
         print('5/7 Getting universal sentence embeddings')
         self.get_universal_sent_embeddings(transformed_data, language)
@@ -995,7 +969,11 @@
             # translates the cleaned text to English, runs normal NRCLex
             transformed_data = self._translator(transformed_data)
             transformed_data = self._NRC_counts(transformed_data)
-            
+            # Why was the below removed???
+            #transformed_data = self._extended_NRC_counts(transformed_data, embedding_file=self.nrc_embeddings)
+            #
+            ## uses Spanish translated NRCLex to get counts
+            #transformed_data = self._Span_NRC_counts(self.lexpath, transformed_data)
 
         # Get Universal Sentence embeddings
         self.get_universal_sent_embeddings(transformed_data, language=self.language)
@@ -1037,7 +1015,7 @@
 
     # Save results
     import pickle as pkl
-    dir_path = '../data/processed_data/OLD-D4'
+    dir_path = '../data/processed_data/D4'
 
     # Pickle the pre-processed training data to load in future runs
     train_data_file = f"{dir_path}/train_df.pkl"
