"""This script defines a helper class to take the cleaned HatEval data and generate features that a classification
model can use to classify the tweets within the dataset.
"""

# Libraries
import torch
import numpy as np
import pandas as pd
<<<<<<< HEAD
import scipy.stats as st

from nrclex import NRCLex
from typing import Optional, List
=======

from nrclex import NRCLex
>>>>>>> 45986e5b
from nltk.tokenize import word_tokenize
from gensim.models import KeyedVectors
from transformers import AutoTokenizer, AutoModel, PreTrainedTokenizerBase, PreTrainedModel
from typing import List, Union, Optional, Dict

# for Universal Sentence Encoder -- need to add tensorflow to environment.yml file                   
#import tensorflow as tf
#import tensorflow_hub as hub



# Define class to perform feature engineering
class FeatureEngineering:

    def __init__(self):
        """Generates features from processed data to be used in hate speech detection tasks A and B, as specified in
        SemEval 2019 task 5.

        Includes methods to generate the following features:
            * _NRC_counts --> binary classification of words across ten emotional dimensions. Raw counts are then
                                    transformed into proportions to normalize across tweets.
            * example feature2 --> fill this in with actual feature
            * example feature3 --> fill this in with actual feature
        """

        # Initialize the cleaned datasets
        self.train_data: Optional[pd.DataFrame] = None

        # Set fit flag
        self.fitted = False

        # Save normalization info
        self.normalization_dict = {}

    def _NRC_counts(self, data: pd.DataFrame) -> pd.DataFrame:
        """This method uses data from the NRC Word-Emotion Association Lexicon, which labels words with either a 1 or 0 based on
        the presence or absence of each of the following emotional dimensions: anger, anticipation, disgust, fear, joy, negative, 
        positive, sadness, surprise, trust. It sums the frequency counts in each of the ten dimensions across all the words 
        in a tweet, then divides by the total number of counts to obtain a proportion. These proportions are added on to the end 
        of the dataframe as count-based features.


        Arguments:
        ---------
        data
            The data for which the feature is to be generated

        Returns:
        -------
        The original dataset with ten new columns that contain the new emotion features generated for each tweet in the
        dataset.

        """
        # add ten columns to the end of the dataframe, representing the eight emotional dimensions of NRC
        emotions = ['negative', 'positive', 'anger', 'anticipation', 'disgust', 'fear', 'joy', 'sadness', 'surprise', 'trust']
        for emotion in emotions:
            data[emotion] = 0
        
        # iterate over each tweet to get counts of each emotion classification
        for index, row in data.iterrows():
            text = word_tokenize(row['cleaned_text'])

            # iterate over each word in the tweet, add counts to emotion vector
            for word in text:
                emotion = NRCLex(word)
                if emotion is not None:
                    emolist = emotion.affect_list
                    for emo in emolist:
                        data.at[index, emo] += 1

        # divide by total count of emo markers to get proportions not frequency counts
        # Replace 0 values with NaN to prevent error with dividing by zero
        rowsums = data.iloc[:, -10:].sum(axis=1)
        rowsums[rowsums == 0] = 1.0
        data.iloc[:, -10:] = data.iloc[:, -10:].div(rowsums, axis=0)

        # ***Uncomment the line below to create file showing the data visualized***
        # data.to_csv('test.txt', sep=',', header=True)

        return data
    
    def embeddings_helper(self, tweet: str, model: Union[Dict, KeyedVectors, PreTrainedModel], embedding_type: str, 
                          tokenizer: Optional[PreTrainedTokenizerBase] = None) -> List[List[float]]:
        """Helper function to get FastText, BERTweet, or GloVe embeddings. Tokenizes input and accesses embeddings
        from model/dictionary.

        Arguments:
        ---------
        tweet
            The line of the data to generate embeddings for
        model
            The dictionary of FastText embeddings, as either a Dict or an instance of KeyedVectors from gensim
        embedding_type
            '1' == FastText
            '2' == BERTweet
            '3' (or anything else) == GloVe
        tokenizer
            Optional Tokenizer for BERTweet embeddings

        Returns:
        -------
        A list of the word embeddings for each word in the input tweet.

        """
        # tokenize
        words = tweet.split()
        
        # retrieve embeddings if in the vocabulary/model
        if embedding_type == '1':
            embeddings = [model[word] for word in words if word in model.key_to_index]
        elif embedding_type == '2':
            # different form of tokenizing
            tokens = tokenizer.tokenize(tweet)
            input_ids = tokenizer.convert_tokens_to_ids(tokens)
            with torch.no_grad():
                outputs = model(torch.tensor([input_ids]))
            embed = outputs.last_hidden_state[0]
            embed_np = embed.detach().numpy()
            embeddings = [embed_np[i].tolist() for i in range(len(tokens))]
        else:
            embeddings = [model[word] for word in words if word in model.keys()]
            
        return embeddings

    def get_fasttext_embeddings(self, df: pd.DataFrame, embedding_file_path: str):
        """Function to get FastText embeddings from a dataframe and automatically add them to this dataframe. These
        are pretrained embeddings with d_e == 300 

        Arguments:
        ---------
        df
            Pandas dataframe containing the preprocessed data
        embedding_file_path
            File path for the embeddings file

        Returns:
        -------
        Nothing

        """
        # get the model from a preloaded corpus
        model = KeyedVectors.load_word2vec_format(embedding_file_path)

        # get the embeddings for each row and save to a new column in the dataframe
        df['fastText_embeddings'] = df['cleaned_text'].apply(lambda tweet: self.embeddings_helper(tweet, model, '1'))

    def get_bertweet_embeddings(self, df: pd.DataFrame):
        """Function to get BERTweet embeddings from a dataframe and automatically add them to this dataframe.
        These embeddings are learned from a model, with d_e == ?? (probably should know this)

        Arguments:
        ---------
        df
            Pandas dataframe containing the preprocessed data

        Returns:
        -------
        Nothing

        """
        # load tokenizer and model
        model = AutoModel.from_pretrained("vinai/bertweet-base")
        tokenizer = AutoTokenizer.from_pretrained("vinai/bertweet-base", use_fast=False)

        # get the embeddings for each row and save to a new column in the dataframe
        df['BERTweet_embeddings'] = df['cleaned_text'].apply(lambda tweet: self.embeddings_helper(tweet, model, '2', tokenizer))

    def get_glove_embeddings(self, df: pd.DataFrame, embedding_file_path: str):
        """Function to get GloVe embeddings from a dataframe and automatically add them to this dataframe. These
        are pretrained embeddings with d_e == 300.

        Arguments:
        ---------
        df
            Pandas dataframe containing the preprocessed data
        embedding_file_path
            File path for the embeddings file

        Returns:
        -------
        Nothing

        """
        # load embeddings and make a dict
        embeddings_index = {}
        with open(embedding_file_path, 'r', encoding='utf-8') as f:
            for line in f:
                values = line.split()
                word = values[0]
                coefs = np.asarray(values[1:], dtype='float32')
                embeddings_index[word] = coefs
        
        # get the embeddings for each row and save to a new column in the dataframe
        df['GloVe_embeddings'] = df['cleaned_text'].apply(lambda tweet: self.embeddings_helper(tweet, embeddings_index, '3'))    

    def get_universal_sent_embeddings(self, df: pd.DataFrame):
        """Function to get Google Universal Sentence Encoder embeddings from a dataframe and automatically add them
        to this dataframe. These embeddings are for a whole sentence rather than for individual words and are of 
        d_e == 512. 

        Arguments:
        ---------
        df
            Pandas dataframe containing the preprocessed data

        Returns:
        -------
        Nothing

        """
        # load the embeddings from tensorflow hub
        embed = hub.load('https://tfhub.dev/google/universal-sentence-encoder/4')

        # get the embeddings for each row and save to a new column in the dataframe
        df['Universal_Sentence_Encoder_embeddings'] = df['cleaned_text'].apply(embed)

    def normalize_feature(self, data: pd.DataFrame, feature_columns: List[str],
                          normalization_method: Optional[str] = None) -> pd.DataFrame:
        """Normalizes the features in the specified columns by transforming the data to fall within [0,1].

        This can be done using a number of different approaches. The specific approach and relevant parameters needed to
        perform normalization in downstream transformations are saved in the normalization_dict, which is keyed by the
        feature column name.

        Arguments:
        ----------
        data
            The data for which the feature is to be generated
        feature_columns
            The column name(s) of the feature(s) to be normalized. If multiple column names are provided then the values
            in both columns are simultaneously normalized.
        normalization_method
            Required when fitting. Specifies which calculation to use to normalize the features. Options include...
            min_max:
                Applies (x-min)/(max-min) transformation, capping the resulting values to fall within [0,1].
            z_score:
                Applies Norm.CDF((x-mu)/sigma) transformation. Values correspond to percentages from a normal
                distribution.
                #TODO: extend this method to use a more appropriate distribution than normal for certain features

        Returns:
        -------
        transformed_data
            The original train_data dataframe with new columns that include the normalized features for each observation
            in the dataset.
        """

        # Initialize dictionary to hold normalized results
        normalized_feats = {}

        # Perform normalization transformations, assuming fitting has already occurred
        if self.fitted:
            for feat in feature_columns:

                # If trained normalization method uses min-max approach
                if self.normalization_dict[feat]['method'] == 'min_max':
                    f_min = self.normalization_dict[feat]['params']['min']
                    f_max = self.normalization_dict[feat]['params']['max']
                    feat_vals = data[feat]
                    norm_vals = (feat_vals - f_min) / (f_max - f_min)
                    # Cap any extreme values that fall outside the range seen in the training data
                    norm_vals[norm_vals > 1.0] = 1.0
                    norm_vals[norm_vals < 0.0] = 0.0

                # If trained normalization method uses z-score approach
                if self.normalization_dict[feat]['method'] == 'z_score':
                    sigma = self.normalization_dict[feat]['params']['sigma']
                    mu = self.normalization_dict[feat]['params']['mu']
                    feat_vals = data[feat]
                    z_scores = (feat_vals - mu) / sigma
                    norm_vals = st.norm.cdf(z_scores)

                # Store results to be returned
                normalized_feats[feat] = norm_vals

        # Learn and apply normalization transformations
        else:
            for feat in feature_columns:
                self.normalization_dict[feat] = {}
                feat_vals = data[feat]

                # If specified normalization method is min-max approach
                if normalization_method == 'min_max':
                    f_min = feat_vals.min()
                    f_max = feat_vals.max()
                    norm_vals = (feat_vals - f_min) / (f_max - f_min)
                    # Save parameters for future transformations
                    self.normalization_dict[feat]['method'] = 'min_max'
                    self.normalization_dict[feat]['params'] = {'min': f_min, 'max': f_max}

                # If specified normalization method is z-score approach
                if normalization_method == 'z_score':
                    sigma = feat_vals.std()
                    mu = feat_vals.mean()
                    z_scores = (feat_vals - mu) / sigma
                    norm_vals = st.norm.cdf(z_scores)
                    # Save parameters for future transformations
                    self.normalization_dict[feat]['method'] = 'z_score'
                    self.normalization_dict[feat]['params'] = {'sigma': sigma, 'mu': mu}

                # Store results to be returned
                normalized_feats[feat] = norm_vals

        # Add normalized features to dataframe
        n_cols = len(data.columns)
        for k in normalized_feats.keys():
            data.insert(loc=n_cols, column=f'{k}_normalized', value=normalized_feats[k])
            n_cols += 1

        return data

    def fit_transform(self, train_data: pd.DataFrame) -> pd.DataFrame:
        """Learns all necessary information from the provided training data in order to generate the complete set of
        features to be fed into the classification model. In the fitting process, the training data is also transformed
        into the feature-set expected by the model and returned.

        Arguments:
        ---------
        train_data
            The training data that is used to define the feature-engineering methods.

        Returns:
        -------
        transformed_data
            The original train_data dataframe with new columns that include the calculated features for each observation
            in the dataset.
        """

        # Get the training data, to be used for fitting
        self.train_data = train_data

        # Normalize count features from data cleaning process
        transformed_data = self.normalize_feature(data=train_data,
                                                  feature_columns=['!_count', '?_count', '$_count', '*_count'],
                                                  normalization_method='z_score')

        # Get NRC (emotion and sentiment word) counts feature
        transformed_data = self._NRC_counts(transformed_data)

        # TODO: add in code below to fit and transform training data to generate other features as they are added

        # Update the fitted flag
        self.fitted = True

        return transformed_data

    def transform(self, data: pd.DataFrame) -> pd.DataFrame:
        """Uses the feature-generating methods that were fit in an earlier step to transform a new dataset to include
        the feature-set expected by the classification model.

        Arguments:
        ---------
        data
            The data set for which the feature set is to be generated.

        Returns:
        -------
        transformed_data
            The original dataframe with new columns that include the calculated features for each observation in the
            dataset.
        """

        # Ensure feature generating methods have been trained prior to transforming the data
        assert self.fitted, 'Must apply fit_transform to training data before other datasets can be transformed.'

        # Normalize count features from data cleaning process
        transformed_data = self.normalize_feature(data=data,
                                                  feature_columns=['!_count', '?_count', '$_count', '*_count'])

        # Framework to add in steps for each feature that is to be generated
        transformed_data = self._NRC_counts(transformed_data)

        # TODO: add in code below to transform datasets to generate other features as they are added

        return transformed_data


if __name__ == '__main__':

    # Imports
    from data_processor import DataProcessor

    # Load and clean the raw data
    myDP = DataProcessor()
    myDP.load_data(language='english', filepath='../data')  # May need to change to './data' or 'data' if on a Mac
    myDP.clean_data()

    # Instantiate the FeatureEngineering object
    myFE = FeatureEngineering()

    # Fit
    train_df = myFE.fit_transform(myDP.processed_data['train'])

    # Transform
    val_df = myFE.transform(myDP.processed_data['validation'])

    # View a sample of the results
    train_df.head()
    val_df.head()

<|MERGE_RESOLUTION|>--- conflicted
+++ resolved
@@ -6,24 +6,17 @@
 import torch
 import numpy as np
 import pandas as pd
-<<<<<<< HEAD
 import scipy.stats as st
 
 from nrclex import NRCLex
-from typing import Optional, List
-=======
-
-from nrclex import NRCLex
->>>>>>> 45986e5b
 from nltk.tokenize import word_tokenize
 from gensim.models import KeyedVectors
 from transformers import AutoTokenizer, AutoModel, PreTrainedTokenizerBase, PreTrainedModel
 from typing import List, Union, Optional, Dict
 
-# for Universal Sentence Encoder -- need to add tensorflow to environment.yml file                   
+# for Universal Sentence Encoder -- need to add tensorflow to environment.yml file
 #import tensorflow as tf
 #import tensorflow_hub as hub
-
 
 
 # Define class to perform feature engineering
@@ -95,8 +88,8 @@
         # data.to_csv('test.txt', sep=',', header=True)
 
         return data
-    
-    def embeddings_helper(self, tweet: str, model: Union[Dict, KeyedVectors, PreTrainedModel], embedding_type: str, 
+
+    def embeddings_helper(self, tweet: str, model: Union[Dict, KeyedVectors, PreTrainedModel], embedding_type: str,
                           tokenizer: Optional[PreTrainedTokenizerBase] = None) -> List[List[float]]:
         """Helper function to get FastText, BERTweet, or GloVe embeddings. Tokenizes input and accesses embeddings
         from model/dictionary.
@@ -121,7 +114,7 @@
         """
         # tokenize
         words = tweet.split()
-        
+
         # retrieve embeddings if in the vocabulary/model
         if embedding_type == '1':
             embeddings = [model[word] for word in words if word in model.key_to_index]
@@ -136,12 +129,12 @@
             embeddings = [embed_np[i].tolist() for i in range(len(tokens))]
         else:
             embeddings = [model[word] for word in words if word in model.keys()]
-            
+
         return embeddings
 
     def get_fasttext_embeddings(self, df: pd.DataFrame, embedding_file_path: str):
         """Function to get FastText embeddings from a dataframe and automatically add them to this dataframe. These
-        are pretrained embeddings with d_e == 300 
+        are pretrained embeddings with d_e == 300
 
         Arguments:
         ---------
@@ -206,14 +199,14 @@
                 word = values[0]
                 coefs = np.asarray(values[1:], dtype='float32')
                 embeddings_index[word] = coefs
-        
+
         # get the embeddings for each row and save to a new column in the dataframe
-        df['GloVe_embeddings'] = df['cleaned_text'].apply(lambda tweet: self.embeddings_helper(tweet, embeddings_index, '3'))    
+        df['GloVe_embeddings'] = df['cleaned_text'].apply(lambda tweet: self.embeddings_helper(tweet, embeddings_index, '3'))
 
     def get_universal_sent_embeddings(self, df: pd.DataFrame):
         """Function to get Google Universal Sentence Encoder embeddings from a dataframe and automatically add them
-        to this dataframe. These embeddings are for a whole sentence rather than for individual words and are of 
-        d_e == 512. 
+        to this dataframe. These embeddings are for a whole sentence rather than for individual words and are of
+        d_e == 512.
 
         Arguments:
         ---------
