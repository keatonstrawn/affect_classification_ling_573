--- conflicted
+++ resolved
@@ -77,17 +77,13 @@
         self.embedding_file_path = None
         self.embedding_dim = None
 
-<<<<<<< HEAD
+        # Save whether the NRCLex spanish data has already been processed
         self.read_data = 0
 
-    
-=======
         # Save extended-NRC info
         self.nrc_embeddings = None
         self.nrc = None
 
-
->>>>>>> 3b83ff71
     def get_slang_score(self, data: pd.DataFrame, slang_dict_path: str) -> pd.DataFrame:
         """This method uses data from the SlangSD resource, which labels slang words with their
         sentiment strength. The sentiment strength scale is from -2 to 2, where -2 is
@@ -279,15 +275,11 @@
         
         # iterate over each tweet to get counts of each emotion classification
         for index, row in data.iterrows():
-<<<<<<< HEAD
-            if self.language == 'english':
-                text = word_tokenize(row['cleaned_text'])
-            elif self.language == 'spanish':
-                text = word_tokenize(row['translated_text'])
-=======
             if row['cleaned_text'] != '':
-                text = word_tokenize(row['cleaned_text'])
->>>>>>> 3b83ff71
+                if self.language == 'english':
+                    text = word_tokenize(row['cleaned_text'])
+                elif self.language == 'spanish':
+                    text = word_tokenize(row['translated_text'])
 
                 # iterate over each word in the tweet, add counts to emotion vector
                 for word in text:
@@ -497,14 +489,9 @@
 
         """
         # load the embeddings from tensorflow hub
-<<<<<<< HEAD
-        embed = hub.load("https://www.kaggle.com/models/google/universal-sentence-encoder/TensorFlow2/universal-sentence-encoder/2")
-        # embed = hub.load('https://tfhub.dev/google/universal-sentence-encoder/4')
-=======
         #embed = hub.load('https://tfhub.dev/google/universal-sentence-encoder/4')
         embed = hub.load(
             "https://www.kaggle.com/models/google/universal-sentence-encoder/TensorFlow2/universal-sentence-encoder/2")
->>>>>>> 3b83ff71
 
         # function to reformat cleaned text for proper embedding
         def embed_text(text):
@@ -611,12 +598,8 @@
 
         return data
 
-<<<<<<< HEAD
-    def fit_transform(self, train_data: pd.DataFrame, embedding_file_path: str, embedding_dim: int, slang_dict_path: str, language: str, lexpath: str) -> pd.DataFrame:
-=======
-    def fit_transform(self, train_data: pd.DataFrame, embedding_file_path: str, embedding_dim: int,
-                      nrc_embedding_file: str, slang_dict_path: str) -> pd.DataFrame:
->>>>>>> 3b83ff71
+    def fit_transform(self, train_data: pd.DataFrame, embedding_file_path: str, embedding_dim: int, nrc_embedding_file: str, slang_dict_path: str, language: str, lexpath: str) -> pd.DataFrame:
+
         """Learns all necessary information from the provided training data in order to generate the complete set of
         features to be fed into the classification model. In the fitting process, the training data is also transformed
         into the feature-set expected by the model and returned.
@@ -664,20 +647,17 @@
         transformed_data = self.get_slang_score(transformed_data, self.slang_dict_path)
 
         # Get NRC (emotion and sentiment word) counts feature
-<<<<<<< HEAD
         if language == 'english':
             transformed_data = self._NRC_counts(transformed_data)
-=======
-        transformed_data = self._NRC_counts(transformed_data)
-        self.nrc_embeddings = nrc_embedding_file
-        transformed_data = self._extended_NRC_counts(transformed_data, embedding_file=nrc_embedding_file)
->>>>>>> 3b83ff71
+            self.nrc_embeddings = nrc_embedding_file
+            transformed_data = self._extended_NRC_counts(transformed_data, embedding_file=nrc_embedding_file)
 
         elif language == 'spanish':
    
             # translates the cleaned text to English, runs normal NRCLex
             transformed_data = self._translator(transformed_data)
             transformed_data = self._NRC_counts(transformed_data)
+            transformed_data = self._extended_NRC_counts(transformed_data, embedding_file=lexpath)
 
             # uses Spanish translated NRCLex to get counts
             transformed_data = self._Span_NRC_counts(lexpath, transformed_data)
@@ -732,24 +712,20 @@
         # Get slang words sentiment scores feature
         transformed_data = self.get_slang_score(transformed_data, self.slang_dict_path)
 
-<<<<<<< HEAD
         # Get NRC (emotion and sentiment word) counts feature
         if self.language == 'english':
             transformed_data = self._NRC_counts(transformed_data)
+            transformed_data = self._extended_NRC_counts(transformed_data, embedding_file=self.nrc_embeddings)
         elif self.language == 'spanish':
 
             # translates the cleaned text to English, runs normal NRCLex
             transformed_data = self._translator(transformed_data)
             transformed_data = self._NRC_counts(transformed_data)
+            transformed_data = self._extended_NRC_counts(transformed_data, embedding_file=self.lexpath)
 
             # uses Spanish translated NRCLex to get counts
             transformed_data = self._Span_NRC_counts(self.lexpath, transformed_data)
 
-=======
-        # Get NRC values
-        transformed_data = self._NRC_counts(transformed_data)
-        transformed_data = self._extended_NRC_counts(transformed_data, embedding_file=self.nrc_embeddings)
->>>>>>> 3b83ff71
 
         # Get Universal Sentence embeddings
         self.get_universal_sent_embeddings(transformed_data)
