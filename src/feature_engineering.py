--- conflicted
+++ resolved
@@ -78,25 +78,19 @@
         self.embedding_file_path = None
         self.embedding_dim = None
 
-<<<<<<< HEAD
         # Save whether the NRCLex spanish data has already been processed
         self.read_data = 0
-=======
+
         # save language info
         self.language = None
 
->>>>>>> b4bb169e
 
         # Save extended-NRC info
         self.nrc_embeddings = None
         self.nrc = None
 
-<<<<<<< HEAD
-    def get_slang_score(self, data: pd.DataFrame, slang_dict_path: str) -> pd.DataFrame:
-=======
 
     def get_slang_score(self, data: pd.DataFrame, slang_dict_path: str, stop_words_path: str) -> pd.DataFrame:
->>>>>>> b4bb169e
         """This method uses data from the SlangSD resource, which labels slang words with their
         sentiment strength. The sentiment strength scale is from -2 to 2, where -2 is
         strongly negative, -1 is negative, 0 is neutral, 1 is positive, and 2 is strongly positive.
@@ -695,12 +689,10 @@
 
         return data
 
-<<<<<<< HEAD
-    def fit_transform(self, train_data: pd.DataFrame, embedding_file_path: str, embedding_dim: int, slang_dict_path: str, language: str, lexpath: str, load_translations: str, trans_path: Optional[str]) -> pd.DataFrame:
-=======
-    def fit_transform(self, train_data: pd.DataFrame, embedding_file_path: str, embedding_dim: int,
-                      nrc_embedding_file: str, slang_dict_path: str, stop_words_path: str, language: str) -> pd.DataFrame:
->>>>>>> b4bb169e
+    def fit_transform(self, train_data: pd.DataFrame, embedding_file_path: str, embedding_dim: int,  
+                      nrc_embedding_file: str, slang_dict_path: str, stop_words_path: str, language: str, 
+                      lexpath: str, load_translations: str, trans_path: Optional[str]) -> pd.DataFrame:
+
         """Learns all necessary information from the provided training data in order to generate the complete set of
         features to be fed into the classification model. In the fitting process, the training data is also transformed
         into the feature-set expected by the model and returned.
@@ -715,7 +707,6 @@
             The dimension of the embeddings.
         slang_dict_path
             File path for the Slang dictionary file.
-<<<<<<< HEAD
         language
             The language of the data.
         lexpath
@@ -724,13 +715,9 @@
             string to load translations or save them.
         trans_path
             File path for the Spanish to English translations file.
-        
-=======
         stop_words_path
             File path for the stop words list file.
-        language
-            Whether we are generating features for English or Spanish
->>>>>>> b4bb169e
+
 
         Returns:
         -------
