--- conflicted
+++ resolved
@@ -636,12 +636,7 @@
 
         return data
 
-<<<<<<< HEAD
     def fit_transform(self, train_data: pd.DataFrame, embedding_file_path: str, embedding_dim: int, slang_dict_path: str, language: str, lexpath: str, load_translations: str, trans_path: Optional[str]) -> pd.DataFrame:
-=======
-    def fit_transform(self, train_data: pd.DataFrame, embedding_file_path: str, embedding_dim: int, nrc_embedding_file: str, slang_dict_path: str, language: str, lexpath: str) -> pd.DataFrame:
-
->>>>>>> cb88766d
         """Learns all necessary information from the provided training data in order to generate the complete set of
         features to be fed into the classification model. In the fitting process, the training data is also transformed
         into the feature-set expected by the model and returned.
@@ -700,7 +695,6 @@
             transformed_data = self._extended_NRC_counts(transformed_data, embedding_file=nrc_embedding_file)
 
         elif language == 'spanish':
-<<<<<<< HEAD
             
             if load_translations == 'load':
                 transformed_data = self._load_translations(trans_path, transformed_data)
@@ -711,14 +705,6 @@
                 transformed_data.to_csv('data/translations.csv')
                 transformed_data = self._NRC_counts(transformed_data)
                 
-=======
-   
-            # translates the cleaned text to English, runs normal NRCLex
-            transformed_data = self._translator(transformed_data)
-            transformed_data = self._NRC_counts(transformed_data)
-            transformed_data = self._extended_NRC_counts(transformed_data, embedding_file=nrc_embedding_file)
-
->>>>>>> cb88766d
             # uses Spanish translated NRCLex to get counts
             transformed_data = self._Span_NRC_counts(lexpath, transformed_data)
 
