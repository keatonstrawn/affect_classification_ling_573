"""This script defines a helper class to take the cleaned HatEval data and generate features that a classification
model can use to classify the tweets within the dataset.
"""

# Libraries
import torch
import nltk
import numpy as np
import pandas as pd
import scipy.stats as st
import tensorflow_hub as hub
import csv
import re

from nrclex import NRCLex
from googletrans import Translator
from nltk.tokenize import word_tokenize
from gensim.models import KeyedVectors
from transformers import AutoTokenizer, AutoModel, PreTrainedTokenizerBase, PreTrainedModel
from typing import List, Union, Optional, Dict
<<<<<<< HEAD
=======
from copy import deepcopy
from sentence_transformers import SentenceTransformer
>>>>>>> e8dbb595



# Define helper function to aggregate embeddings
def get_embedding_ave(embedding_list: List[np.array], embedding_dim: int) -> np.array:
    """Function to average a list of word embeddings in order to generate a single sentence embedding.

    Arguments:
    ----------
    embedding_list
        The list of word embeddings to be averaged.
    embedding_dim
        The dimension of the embeddings.

    Returns:
    --------
        A single, aggregated embedding that is averaged over the provided list. Returns a 0 embedding when the list is
        empty.
    """
    if len(embedding_list) > 0:
        agg_embedding = sum(embedding_list) / len(embedding_list)
    else:
        agg_embedding = np.zeros(embedding_dim)

    return agg_embedding


# Define class to perform feature engineering
class FeatureEngineering:

    def __init__(self):
        """Generates features from processed data to be used in hate speech detection tasks A and B, as specified in
        SemEval 2019 task 5.

        Includes methods to generate the following features:
            * _NRC_counts --> binary classification of words across ten emotional dimensions. Raw counts are then
                                    transformed into proportions to normalize across tweets.
            * example feature2 --> fill this in with actual feature
            * example feature3 --> fill this in with actual feature
        """
        
        # Initialize the cleaned datasets
        self.train_data: Optional[pd.DataFrame] = None

        # Set fit flag
        self.fitted = False


        # Save normalization info
        self.normalization_dict = {}

        # Save embedding info
        self.embedding_file_path = None
        self.embedding_dim = None

<<<<<<< HEAD
    
=======
        # save language info
        self.language = None


        # Save extended-NRC info
        self.nrc_embeddings = None
        self.nrc = None


>>>>>>> e8dbb595
    def get_slang_score(self, data: pd.DataFrame, slang_dict_path: str) -> pd.DataFrame:
        """This method uses data from the SlangSD resource, which labels slang words with their  
        sentiment strength. The sentiment strength scale is from -2 to 2, where -2 is
        strongly negative, -1 is negative, 0 is neutral, 1 is positive, and 2 is strongly positive.
        This method sums the sentiment scores across all the slang words in a tweet. The resulting
        accumulated sentiment scores are added to the original dataframes as sentiment features.
        Arguments:
        ---------
        data
            The dataframe for which the slang word sentiment score feature is to be generated
        slang_dict_path
            File path for the slang dictionary file.
        Returns:
        -------
<<<<<<< HEAD
        The original datasframe with one new column that contain the accumulated sentiment scores of slang words 
=======
        The original dataframe with one new column that contain the accumulated sentiment scores of slang words
>>>>>>> e8dbb595
        for each tweet in the dataset.
        """

        # read in the slang dictionary file and construct a slang_dict
        sd_path = slang_dict_path

        with open(sd_path, 'r') as slang_dict_file:
            reader = csv.reader(slang_dict_file, delimiter='\t')
            slang_dict = {}
            for row in reader:
                slang_dict[row[0]] = row[1]

        # helper code that lists the occuring slang words in a single tweet for every tweets in the dataset
        slang_list = []  
        # stores the accumulated sentiment score for a tweet, and stored
        # as a new column to the original dataframe
        slang_score_list = []     

        # iterate over every tweet to get the counts and score of slang words
        for index, row in data.iterrows(): 
            text = row['cleaned_text']
            # helper code that generates a list containing all occuring slang
            # words in a single tweet
            occurence = [] 
            # Calculate the accumulated sentiment score of a tweet
            slang_score = 0

            # iterate over the slang dict to find matching slangs in a tweet
            for slang_key in list(slang_dict.keys()): 
                my_regex = r"\b" + re.escape(slang_key) + r"\b"
                match_slang = re.findall(my_regex, text)
                if match_slang:
                    num_of_occur = len(re.findall(my_regex, text))
                    # add the sentiment score of matched slang word to slang_score
                    slang_score += num_of_occur * int(slang_dict[slang_key])
                    occurence.append(match_slang)

            slang_list.append(occurence)
            # add the slang sentiment score to slang_score_list for a tweet
            slang_score_list.append(slang_score)

        # add a new column to the original dataframe, representing the slang word sentiment score
        # for a tweet
        for index, row in data.iterrows():
            data.loc[:, "slangscore"] = slang_score_list
            # helper code to ensure all the slang words of a tweet have been successfully retrieved
            #data.loc[:, "slanglist"] = slang_list

        return data

    def _translator(self, data: pd.DataFrame) -> pd.DataFrame:
        translator = Translator()
        data['cleaned_text'] = data['cleaned_text'].apply(lambda tweet: translator.translate(tweet, dest='en', src='es'))
        return data

    def _Span_NRC_counts(self, span_nrc_path: str, data: pd.DataFrame) -> pd.DataFrame:
        """This method uses a translated set of data from the NRC Word-Emotion Association Lexicon, which labels words with either 
        a 1 or 0 based on the presence or absence of each of the following emotional dimensions: anger, anticipation, disgust, fear, 
        joy, negative, positive, sadness, surprise, trust. It sums the frequency counts in each of the ten dimensions across all the words 
        in a tweet, then divides by the total number of counts to obtain a proportion. These proportions are added on to the end 
        of the dataframe as count-based features.

        Arguments:
        ---------
        span_nrc_path
            The path to the .csv file containing the Spanish NRCLex data
        data
            The data for which the feature is to be generated

        Returns:
        -------
        The original dataset with ten new columns that contain the new emotion features generated for each tweet in the
        dataset.

        """
        with open(span_nrc_path, 'r') as f:
            reader = csv.reader(f, delimiter=',')
            senti_dict = {}
            word_dict = {}
            for row in reader:
                s_word = row[0]
                sentiment = row[1]
                e_word = row[2]

                # create dictionary mapping spanish word/phrase to English word/phrase
                # ensure no duplicates
                if s_word in word_dict:
                    translations = word_dict[s_word]
                    if e_word in translations:
                        pass
                    else:
                        word_dict[s_word].append(e_word)
                else:
                    word_dict[s_word] = [e_word]

                # create dictionary that catalogues the sentiments attached to a spanish phrase
                # aggregate over all phrase translations
                if s_word in senti_dict:
                    sentiments = senti_dict[s_word]
                    if sentiment in sentiments:
                        pass
                    else:
                        senti_dict[s_word].append(sentiment)
                else:
                    senti_dict[s_word] = [sentiment]
                
        # add ten columns to the end of the dataframe, representing the eight emotional dimensions of NRC
        emotions = ['negative', 'positive', 'anger', 'anticipation', 'disgust', 'fear', 'joy', 'sadness', 'surprise', 'trust']
        for emotion in emotions:
            data[emotion] = 0

        # load spanish tokenizer from nltk
        tokenize_spanish = nltk.data.load('tokenizers/punkt/PY3/spanish.pickle')

        # iterate over each tweet to get counts of each emotion classification
        for index, row in data.iterrows():
            text = tokenize_spanish.tokenize(row['cleaned_text'])

            # iterate over each word in the tweet, add counts to emotion vector
            for word in text:
                if word in senti_dict:
                    emolist = senti_dict[word]
                    for emo in emolist:
                        data.at[index, emo] += 1

        # divide by total count of emo markers to get proportions not frequency counts
        # Replace 0 values with NaN to prevent error with dividing by zero
        rowsums = data.iloc[:, -10:].sum(axis=1)
        rowsums[rowsums == 0] = 1.0
        data.iloc[:, -10:] = data.iloc[:, -10:].div(rowsums, axis=0)

        return data

    def _NRC_counts(self, data: pd.DataFrame) -> pd.DataFrame:

        """This method uses data from the NRC Word-Emotion Association Lexicon, which labels words with either a 1 or 0 based on
        the presence or absence of each of the following emotional dimensions: anger, anticipation, disgust, fear, joy, negative, 
        positive, sadness, surprise, trust. It sums the frequency counts in each of the ten dimensions across all the words 
        in a tweet, then divides by the total number of counts to obtain a proportion. These proportions are added on to the end 
        of the dataframe as count-based features.


        Arguments:
        ---------
        data
            The data for which the feature is to be generated

        Returns:
        -------
        The original dataset with ten new columns that contain the new emotion features generated for each tweet in the
        dataset.

        """
        # add ten columns to the end of the dataframe, representing the eight emotional dimensions of NRC
        emotions = ['negative', 'positive', 'anger', 'anticipation', 'disgust', 'fear', 'joy', 'sadness', 'surprise', 'trust']
        for emotion in emotions:
            data[emotion] = 0
        
        # iterate over each tweet to get counts of each emotion classification
        for index, row in data.iterrows():
            text = word_tokenize(row['cleaned_text'])

            # iterate over each word in the tweet, add counts to emotion vector
            for word in text:
                emotion = NRCLex(word)
                if emotion is not None:
                    emolist = emotion.affect_list
                    for emo in emolist:
                        data.at[index, emo] += 1

        # divide by total count of emo markers to get proportions not frequency counts
        # Replace 0 values with NaN to prevent error with dividing by zero
        rowsums = data.iloc[:, -10:].sum(axis=1)
        rowsums[rowsums == 0] = 1.0
        data.iloc[:, -10:] = data.iloc[:, -10:].div(rowsums, axis=0)

        # ***Uncomment the line below to create file showing the data visualized***
        # data.to_csv('test.txt', sep=',', header=True)

        return data

    def embeddings_helper(self, tweet: str, model: Union[Dict, KeyedVectors, PreTrainedModel], embedding_type: str,
                          tokenizer: Optional[PreTrainedTokenizerBase] = None) -> List[List[float]]:
        """Helper function to get FastText, BERTweet, or GloVe embeddings. Tokenizes input and accesses embeddings
        from model/dictionary.

        Arguments:
        ---------
        tweet
            The line of the data to generate embeddings for
        model
            The dictionary of FastText embeddings, as either a Dict or an instance of KeyedVectors from gensim
        embedding_type
            '1' == FastText
            '2' == BERTweet
            '3' == GloVe
            '4' (or else) TwHIN-BERT for spanish
        tokenizer
            Optional Tokenizer for BERTweet embeddings

        Returns:
        -------
        A list of the word embeddings for each word in the input tweet.

        """
        # tokenize
        words = tweet.split()

        # retrieve embeddings if in the vocabulary/model
        if embedding_type == '1':
            embeddings = [model[word] for word in words if word in model.key_to_index]
        elif embedding_type == '2':
            # different form of tokenizing
<<<<<<< HEAD


            input_ids = torch.tensor([tokenizer.encode(tweet)])
=======
            input_ids = torch.tensor([tokenizer.encode(tweet, padding=True, truncation=True, max_length=130)])
>>>>>>> e8dbb595
            with torch.no_grad():
                outputs = model(input_ids)

            # tokens = tokenizer.tokenize(tweet)
            # input_ids = tokenizer.convert_tokens_to_ids(tokens)
            # with torch.no_grad():
            #     outputs = model(torch.tensor([input_ids], dtype=torch.long))

            embed = outputs.last_hidden_state[0]
            embed_np = embed.detach().numpy()
            # embeddings = [embed_np[i].tolist() for i in range(len(tokens))]
<<<<<<< HEAD
            embeddings = [embed_np[i].tolist() for i in range(len(input_ids[0]))]
            embeddings = np.array(embeddings).flatten()
        else:
=======
            # embeddings = [embed_np[i].tolist() for i in range(len(input_ids[0]))]
            # embeddings = np.array(embeddings).flatten()
            embeddings = np.mean(embed_np, axis=0)
        elif embedding_type == '3':
>>>>>>> e8dbb595
            embeddings = [model[word] for word in words if word in model.keys()]
        else:
            inputs = tokenizer(tweet, return_tensors='pt', padding=True, truncation=True, max_length=512)
            outputs = model(**inputs)

            # Step 5: Generate embeddings
            with torch.no_grad():
                outputs = model(**inputs)
                embeddings = outputs.last_hidden_state

            # Step 6: Process embeddings
            # Typically, you may want to use the embeddings of the [CLS] token (first token) for each sequence
            embeddings = embeddings[:, 0, :]
            embeddings = embeddings.numpy()
            embeddings = embeddings.flatten()
            #embeddings = embeddings.tolist()

        return embeddings

    def get_fasttext_embeddings(self, df: pd.DataFrame, embedding_file_path: str):
        """Function to get FastText embeddings from a dataframe and automatically add them to this dataframe. These
        are pretrained embeddings with d_e == 300

        Arguments:
        ---------
        df
            Pandas dataframe containing the preprocessed data
        embedding_file_path
            File path for the embeddings file

        Returns:
        -------
        Nothing

        """
        # get the model from a preloaded corpus
        model = KeyedVectors.load_word2vec_format(embedding_file_path)

        # get the embeddings for each row and save to a new column in the dataframe
        df['fastText_embeddings'] = df['cleaned_text'].apply(lambda tweet: self.embeddings_helper(tweet, model, '1'))

    def get_bertweet_embeddings(self, df: pd.DataFrame, language: str):
        """Function to get BERTweet embeddings from a dataframe and automatically add them to this dataframe.
        These embeddings are learned from a model, with d_e == 768

        Arguments:
        ---------
        df
            Pandas dataframe containing the preprocessed data

        Returns:
        -------
        Nothing

        """
        # # OLD METHOD REMOVED
        # if language == 'en':
        #     # load tokenizer and model
        #     model = AutoModel.from_pretrained("vinai/bertweet-base")
        #     tokenizer = AutoTokenizer.from_pretrained("vinai/bertweet-base", use_fast=False)
        #     # get the embeddings for each row and save to a new column in the dataframe
        #     df['BERTweet_embeddings'] = df['raw_text'].apply(lambda tweet: self.embeddings_helper(tweet, model,
        #                                                                                               '2',
        #                                                                                               tokenizer))
        # else:
        #     tokenizer = AutoTokenizer.from_pretrained('Twitter/twhin-bert-base')
        #     model = AutoModel.from_pretrained('Twitter/twhin-bert-base')
        #     # get the embeddings for each row and save to a new column in the dataframe
        #     df['BERTweet_embeddings'] = df['raw_text'].apply(lambda tweet: self.embeddings_helper(tweet, model,
        #                                                                                               '4',
        #                                                                                               tokenizer))

        tokenizer = AutoTokenizer.from_pretrained('Twitter/twhin-bert-base')
        model = AutoModel.from_pretrained('Twitter/twhin-bert-base')
        # get the embeddings for each row and save to a new column in the dataframe
<<<<<<< HEAD
        df['BERTweet_embeddings'] = df['cleaned_text'].apply(lambda tweet: self.embeddings_helper(tweet, model, '2', tokenizer))
=======
        df['BERTweet_embeddings'] = df['raw_text'].apply(lambda tweet: self.embeddings_helper(tweet, model,
                                                                                              '4',
                                                                                              tokenizer))
>>>>>>> e8dbb595

    def get_glove_embeddings(self, df: pd.DataFrame, embedding_file_path: str):
        """Function to get GloVe embeddings from a dataframe and automatically add them to this dataframe. These
        are pretrained embeddings with d_e == 300. NOTE: these can work for english and spanish embeddings. If you want
        to do a certain language you only need to change the embedding_file_path in config.json to be the respective
        English or Spanish GloVe file

        Arguments:
        ---------
        df
            Pandas dataframe containing the preprocessed data
        embedding_file_path
            File path for the embeddings file

        Returns:
        -------
        Nothing

        """
        # load embeddings and make a dict
        embeddings_index = {}
        with open(embedding_file_path, 'r', encoding='utf-8') as f:
            for line in f:
                values = line.split()
                word = values[0]
                coefs = np.asarray(values[1:], dtype='float32')
                embeddings_index[word] = coefs

        # get the embeddings for each row and save to a new column in the dataframe
        df['GloVe_embeddings'] = df['cleaned_text'].apply(lambda tweet: self.embeddings_helper(tweet, embeddings_index, '3'))

    def get_universal_sent_embeddings(self, df: pd.DataFrame, language: str):
        """Function to get Google Universal Sentence Encoder embeddings from a dataframe and automatically add them
        to this dataframe. These embeddings are for a whole sentence rather than for individual words and are of
        d_e == 512. Is also now able to do Spanish sentences through the language argument

        Arguments:
        ---------
        df
            Pandas dataframe containing the preprocessed data

        Returns:
        -------
        Nothing

        """
        # load the embeddings from tensorflow hub
<<<<<<< HEAD
        embed = hub.load("https://www.kaggle.com/models/google/universal-sentence-encoder/TensorFlow2/universal-sentence-encoder/2")
        # embed = hub.load('https://tfhub.dev/google/universal-sentence-encoder/4')
=======
        if language == 'en':
            #embed = hub.load('https://tfhub.dev/google/universal-sentence-encoder/4')
            embed = hub.load("https://www.kaggle.com/models/google/universal-sentence-encoder/TensorFlow2/universal-sentence-encoder/2")
        else:
            embed = SentenceTransformer('hiiamsid/sentence_similarity_spanish_es')
>>>>>>> e8dbb595

        # function to reformat cleaned text for proper embedding
        def embed_text(text):
            if language == 'en':
                embeddings= embed([text])
            else:
                embeddings = embed.encode(text)
            embeddings_flat = np.array(embeddings).flatten()
            return embeddings_flat

        
        # get the embeddings for each row and save to a new column in the dataframe
        df['Universal_Sentence_Encoder_embeddings'] = df['cleaned_text'].apply(embed_text)

    def normalize_feature(self, data: pd.DataFrame, feature_columns: List[str],
                          normalization_method: Optional[str] = None) -> pd.DataFrame:
        """Normalizes the features in the specified columns by transforming the data to fall within [0,1].

        This can be done using a number of different approaches. The specific approach and relevant parameters needed to
        perform normalization in downstream transformations are saved in the normalization_dict, which is keyed by the
        feature column name.

        Arguments:
        ----------
        data
            The data for which the feature is to be generated
        feature_columns
            The column name(s) of the feature(s) to be normalized. If multiple column names are provided then the values
            in both columns are simultaneously normalized.
        normalization_method
            Required when fitting. Specifies which calculation to use to normalize the features. Options include...
            min_max:
                Applies (x-min)/(max-min) transformation, capping the resulting values to fall within [0,1].
            z_score:
                Applies Norm.CDF((x-mu)/sigma) transformation. Values correspond to percentages from a normal
                distribution.

        Returns:
        -------
        transformed_data
            The original train_data dataframe with new columns that include the normalized features for each observation
            in the dataset.
        """

        # Initialize dictionary to hold normalized results
        normalized_feats = {}

        # Perform normalization transformations, assuming fitting has already occurred
        if self.fitted:
            for feat in feature_columns:

                # If trained normalization method uses min-max approach
                if self.normalization_dict[feat]['method'] == 'min_max':
                    f_min = self.normalization_dict[feat]['params']['min']
                    f_max = self.normalization_dict[feat]['params']['max']
                    feat_vals = data[feat]
                    norm_vals = (feat_vals - f_min) / (f_max - f_min)
                    # Cap any extreme values that fall outside the range seen in the training data
                    norm_vals[norm_vals > 1.0] = 1.0
                    norm_vals[norm_vals < 0.0] = 0.0

                # If trained normalization method uses z-score approach
                if self.normalization_dict[feat]['method'] == 'z_score':
                    sigma = self.normalization_dict[feat]['params']['sigma']
                    mu = self.normalization_dict[feat]['params']['mu']
                    feat_vals = data[feat]
                    z_scores = (feat_vals - mu) / sigma
                    norm_vals = st.norm.cdf(z_scores)

                # Store results to be returned
                normalized_feats[feat] = norm_vals

        # Learn and apply normalization transformations
        else:
            for feat in feature_columns:
                self.normalization_dict[feat] = {}
                feat_vals = data[feat]

                # If specified normalization method is min-max approach
                if normalization_method == 'min_max':
                    f_min = feat_vals.min()
                    f_max = feat_vals.max()
                    norm_vals = (feat_vals - f_min) / (f_max - f_min)
                    # Save parameters for future transformations
                    self.normalization_dict[feat]['method'] = 'min_max'
                    self.normalization_dict[feat]['params'] = {'min': f_min, 'max': f_max}

                # If specified normalization method is z-score approach
                if normalization_method == 'z_score':
                    sigma = feat_vals.std()
                    mu = feat_vals.mean()
                    z_scores = (feat_vals - mu) / sigma
                    norm_vals = st.norm.cdf(z_scores)
                    # Save parameters for future transformations
                    self.normalization_dict[feat]['method'] = 'z_score'
                    self.normalization_dict[feat]['params'] = {'sigma': sigma, 'mu': mu}

                # Store results to be returned
                normalized_feats[feat] = norm_vals

        # Add normalized features to dataframe
        n_cols = len(data.columns)
        for k in normalized_feats.keys():
            data.insert(loc=n_cols, column=f'{k}_normalized', value=normalized_feats[k])
            n_cols += 1

        return data

<<<<<<< HEAD
    def fit_transform(self, train_data: pd.DataFrame, embedding_file_path: str, embedding_dim: int, slang_dict_path: str, language: str, lexpath: str) -> pd.DataFrame:
=======
    def fit_transform(self, train_data: pd.DataFrame, embedding_file_path: str, embedding_dim: int,
                      nrc_embedding_file: str, slang_dict_path: str, language: str) -> pd.DataFrame:
>>>>>>> e8dbb595
        """Learns all necessary information from the provided training data in order to generate the complete set of
        features to be fed into the classification model. In the fitting process, the training data is also transformed
        into the feature-set expected by the model and returned.

        Arguments:
        ---------
        train_data
            The training data that is used to define the feature-engineering methods.
        embedding_file_path
            File path for the Glove embeddings file.
        embedding_dim
            The dimension of the embeddings.
        slang_dict_path
            File path for the Slang dictionary file.
        language
<<<<<<< HEAD
            The language of the data.
        lexpath
            The path to the Spanish NRCLex .csv file.
=======
            Whether we are generating features for English or Spanish
>>>>>>> e8dbb595

        Returns:
        -------
        transformed_data
            The original train_data dataframe with new columns that include the calculated features for each observation
            in the dataset.
        """
        # Get the language and lexpath saved
        self.language = language
        self.lexpath = lexpath


        # Get the training data, to be used for fitting
        self.train_data = train_data

        # Save the slang dictionary path for use in the model
        self.slang_dict_path = slang_dict_path

        # Save language
        self.language = language

        # Normalize count features from data cleaning process
        transformed_data = self.normalize_feature(data=train_data,
                                                  feature_columns=['!_count', '?_count', '$_count', '*_count'],
                                                  normalization_method='z_score')

        # Get slang words sentiment scores feature
        # transformed_data = self.get_slang_score(transformed_data, self.slang_dict_path)

        # Get NRC (emotion and sentiment word) counts feature
        if language == 'english':
            transformed_data = self._NRC_counts(transformed_data)
        elif language == 'spanish':
            transformed_data = self._Span_NRC_counts(lexpath, transformed_data)

        # Get Universal Sentence embeddings
        self.get_universal_sent_embeddings(transformed_data, language)

        # Get BERTweet Sentence embeddings
<<<<<<< HEAD
        # self.get_bertweet_embeddings(transformed_data)
=======
        self.get_bertweet_embeddings(transformed_data, language)
>>>>>>> e8dbb595

        # Get Glove embeddings and aggregate across all words
        self.embedding_file_path = embedding_file_path
        self.embedding_dim = embedding_dim
        self.get_glove_embeddings(transformed_data, embedding_file_path=embedding_file_path)
        transformed_data['Aggregate_embeddings'] = transformed_data['GloVe_embeddings'].apply(
            lambda x: get_embedding_ave(x, embedding_dim))

        # Update the fitted flag
        self.fitted = True

        return transformed_data


    def transform(self, data: pd.DataFrame) -> pd.DataFrame:

        """Uses the feature-generating methods that were fit in an earlier step to transform a new dataset to include
        the feature-set expected by the classification model.

        Arguments:
        ---------
        data
            The data set for which the feature set is to be generated.

        Returns:
        -------
        transformed_data
            The original dataframe with new columns that include the calculated features for each observation in the
            dataset.
        """

        # Ensure feature generating methods have been trained prior to transforming the data
        assert self.fitted, 'Must apply fit_transform to training data before other datasets can be transformed.'

        # Normalize count features from data cleaning process
        transformed_data = self.normalize_feature(data=data,
                                                  feature_columns=['!_count', '?_count', '$_count', '*_count'])

        # Get slang words sentiment scores feature
        # transformed_data = self.get_slang_score(transformed_data, self.slang_dict_path)

        # Get NRC values
        if self.language == 'english':
            transformed_data = self._NRC_counts(transformed_data)
        elif self.language == 'spanish':
            transformed_data = self._Span_NRC_counts(self.lexpath, transformed_data)

        # Get Universal Sentence embeddings
        self.get_universal_sent_embeddings(transformed_data, language=self.language)

        # Get BERTweet Sentence embeddings
<<<<<<< HEAD
        # self.get_bertweet_embeddings(transformed_data)
=======
        self.get_bertweet_embeddings(transformed_data, language=self.language)
>>>>>>> e8dbb595

        # Get Glove embeddings and aggregate across all words
        self.get_glove_embeddings(transformed_data, embedding_file_path=self.embedding_file_path)
        transformed_data['Aggregate_embeddings'] = transformed_data['GloVe_embeddings'].apply(
            lambda x: get_embedding_ave(x, self.embedding_dim))


        return transformed_data


if __name__ == '__main__':

    # Imports
    from data_processor import DataProcessor


    # Load and clean the raw data
    myDP = DataProcessor()
    myDP.load_data(language='english', filepath='../data')  # May need to change to './data' or 'data' if on a Mac
    myDP.clean_data()

    # Instantiate the FeatureEngineering object
    myFE = FeatureEngineering()

    # Fit
    train_df = myFE.fit_transform(myDP.processed_data['train'], embedding_file_path='data/glove.twitter.27B.25d.txt',
<<<<<<< HEAD
                                embedding_dim=25)
=======
                                embedding_dim=25, nrc_embedding_file='data/glove.twitter.27B.25d.txt',
                                slang_dict_path='data/SlangSD.txt', language='en')
>>>>>>> e8dbb595
    # Note that the embedding file is too large to add to the repository, so you will need to specify the path on your
    # local machine to run this portion of the system.

    # Transform
    val_df = myFE.transform(myDP.processed_data['validation'])

<<<<<<< HEAD
    # View a sample of the results
    train_df.head()
    val_df.head()
=======
    # Save results
    import pickle as pkl
    dir_path = '../data/processed_data/D4'

    # Pickle the pre-processed training data to load in future runs
    train_data_file = f"{dir_path}/train_df.pkl"
    with open(train_data_file, 'wb') as f:
        pkl.dump(train_df, f)

    # Pickle the pre-processed validation data to load in future runs
    val_data_file = f"{dir_path}/val_df.pkl"
    with open(val_data_file, 'wb') as f:
        pkl.dump(val_df, f)
>>>>>>> e8dbb595
<|MERGE_RESOLUTION|>--- conflicted
+++ resolved
@@ -12,17 +12,16 @@
 import csv
 import re
 
+from src.nrc_lex_classifier import ExtendedNRCLex
+
 from nrclex import NRCLex
 from googletrans import Translator
 from nltk.tokenize import word_tokenize
 from gensim.models import KeyedVectors
 from transformers import AutoTokenizer, AutoModel, PreTrainedTokenizerBase, PreTrainedModel
 from typing import List, Union, Optional, Dict
-<<<<<<< HEAD
-=======
 from copy import deepcopy
 from sentence_transformers import SentenceTransformer
->>>>>>> e8dbb595
 
 
 
@@ -78,21 +77,16 @@
         self.embedding_file_path = None
         self.embedding_dim = None
 
-<<<<<<< HEAD
-    
-=======
         # save language info
         self.language = None
-
 
         # Save extended-NRC info
         self.nrc_embeddings = None
         self.nrc = None
 
 
->>>>>>> e8dbb595
     def get_slang_score(self, data: pd.DataFrame, slang_dict_path: str) -> pd.DataFrame:
-        """This method uses data from the SlangSD resource, which labels slang words with their  
+        """This method uses data from the SlangSD resource, which labels slang words with their
         sentiment strength. The sentiment strength scale is from -2 to 2, where -2 is
         strongly negative, -1 is negative, 0 is neutral, 1 is positive, and 2 is strongly positive.
         This method sums the sentiment scores across all the slang words in a tweet. The resulting
@@ -105,11 +99,7 @@
             File path for the slang dictionary file.
         Returns:
         -------
-<<<<<<< HEAD
-        The original datasframe with one new column that contain the accumulated sentiment scores of slang words 
-=======
         The original dataframe with one new column that contain the accumulated sentiment scores of slang words
->>>>>>> e8dbb595
         for each tweet in the dataset.
         """
 
@@ -123,22 +113,22 @@
                 slang_dict[row[0]] = row[1]
 
         # helper code that lists the occuring slang words in a single tweet for every tweets in the dataset
-        slang_list = []  
+        slang_list = []
         # stores the accumulated sentiment score for a tweet, and stored
         # as a new column to the original dataframe
-        slang_score_list = []     
+        slang_score_list = []
 
         # iterate over every tweet to get the counts and score of slang words
-        for index, row in data.iterrows(): 
+        for index, row in data.iterrows():
             text = row['cleaned_text']
             # helper code that generates a list containing all occuring slang
             # words in a single tweet
-            occurence = [] 
+            occurence = []
             # Calculate the accumulated sentiment score of a tweet
             slang_score = 0
 
             # iterate over the slang dict to find matching slangs in a tweet
-            for slang_key in list(slang_dict.keys()): 
+            for slang_key in list(slang_dict.keys()):
                 my_regex = r"\b" + re.escape(slang_key) + r"\b"
                 match_slang = re.findall(my_regex, text)
                 if match_slang:
@@ -166,9 +156,9 @@
         return data
 
     def _Span_NRC_counts(self, span_nrc_path: str, data: pd.DataFrame) -> pd.DataFrame:
-        """This method uses a translated set of data from the NRC Word-Emotion Association Lexicon, which labels words with either 
-        a 1 or 0 based on the presence or absence of each of the following emotional dimensions: anger, anticipation, disgust, fear, 
-        joy, negative, positive, sadness, surprise, trust. It sums the frequency counts in each of the ten dimensions across all the words 
+        """This method uses a translated set of data from the NRC Word-Emotion Association Lexicon, which labels words with either
+        a 1 or 0 based on the presence or absence of each of the following emotional dimensions: anger, anticipation, disgust, fear,
+        joy, negative, positive, sadness, surprise, trust. It sums the frequency counts in each of the ten dimensions across all the words
         in a tweet, then divides by the total number of counts to obtain a proportion. These proportions are added on to the end 
         of the dataframe as count-based features.
 
@@ -183,7 +173,6 @@
         -------
         The original dataset with ten new columns that contain the new emotion features generated for each tweet in the
         dataset.
-
         """
         with open(span_nrc_path, 'r') as f:
             reader = csv.reader(f, delimiter=',')
@@ -215,7 +204,7 @@
                         senti_dict[s_word].append(sentiment)
                 else:
                     senti_dict[s_word] = [sentiment]
-                
+
         # add ten columns to the end of the dataframe, representing the eight emotional dimensions of NRC
         emotions = ['negative', 'positive', 'anger', 'anticipation', 'disgust', 'fear', 'joy', 'sadness', 'surprise', 'trust']
         for emotion in emotions:
@@ -241,14 +230,17 @@
         rowsums[rowsums == 0] = 1.0
         data.iloc[:, -10:] = data.iloc[:, -10:].div(rowsums, axis=0)
 
+        # ***Uncomment the line below to create file showing the data visualized***
+        # data.to_csv('test.txt', sep=',', header=True)
+
         return data
 
     def _NRC_counts(self, data: pd.DataFrame) -> pd.DataFrame:
 
         """This method uses data from the NRC Word-Emotion Association Lexicon, which labels words with either a 1 or 0 based on
-        the presence or absence of each of the following emotional dimensions: anger, anticipation, disgust, fear, joy, negative, 
-        positive, sadness, surprise, trust. It sums the frequency counts in each of the ten dimensions across all the words 
-        in a tweet, then divides by the total number of counts to obtain a proportion. These proportions are added on to the end 
+        the presence or absence of each of the following emotional dimensions: anger, anticipation, disgust, fear, joy, negative,
+        positive, sadness, surprise, trust. It sums the frequency counts in each of the ten dimensions across all the words
+        in a tweet, then divides by the total number of counts to obtain a proportion. These proportions are added on to the end
         of the dataframe as count-based features.
 
 
@@ -267,7 +259,7 @@
         emotions = ['negative', 'positive', 'anger', 'anticipation', 'disgust', 'fear', 'joy', 'sadness', 'surprise', 'trust']
         for emotion in emotions:
             data[emotion] = 0
-        
+
         # iterate over each tweet to get counts of each emotion classification
         for index, row in data.iterrows():
             text = word_tokenize(row['cleaned_text'])
@@ -288,6 +280,53 @@
 
         # ***Uncomment the line below to create file showing the data visualized***
         # data.to_csv('test.txt', sep=',', header=True)
+
+        return data
+
+    def _extended_NRC_counts(self, data: pd.DataFrame, embedding_file: str):
+        """This method uses GloVe embeddings and data from the NRC Word-Emotion Association Lexicon, which labels words
+        with either a 1 or 0 based on the presence or absence of each of the following emotional dimensions: anger,
+        anticipation, disgust, fear, joy, negative, positive, sadness, surprise, trust. A classification model is
+        trained on GloVe embeddings to predict the affiliated NRC emotion and valence values. This extends the basic
+        NRC counts to provide counts for any word/sub-word for which one can generate a GloVe embedding. The
+        probabilities predicted for each category are summed across each of the ten dimensions, across all the words in
+        a tweet, then divides by the total number of words. These proportions are added on to the end of the dataframe.
+
+
+        Arguments:
+        ---------
+        data
+            The data for which the feature is to be generated
+        embeddings_file
+            Points to the file containing the GloVe embeddings.
+
+        Returns:
+        -------
+        The original dataset with ten new columns that contain the new emotion features generated for each tweet in the
+        dataset.
+        """
+
+        # Initialize and train the NRC classifier
+        if not self.fitted:
+            NewNRCLex = ExtendedNRCLex()
+            NewNRCLex.fit(embedding_file)
+            self.nrc = NewNRCLex
+        else:
+            NewNRCLex = self.nrc
+        emo_classes = NewNRCLex.classes
+        emo_classes = emo_classes + '_ext'
+
+        # iterate over each tweet to get counts of each emotion classification
+        for emo in emo_classes:
+            data[emo] = 0.0
+        for index, row in data.iterrows():
+            if row['cleaned_text'] != '':
+                text = row['cleaned_text']
+                if len(text) > 0:
+                    res = NewNRCLex.transform(text, res_type='prob')
+                    for i in range(len(res)):
+                        emo = emo_classes[i]
+                        data.at[index, emo] = res[i]
 
         return data
 
@@ -323,13 +362,7 @@
             embeddings = [model[word] for word in words if word in model.key_to_index]
         elif embedding_type == '2':
             # different form of tokenizing
-<<<<<<< HEAD
-
-
-            input_ids = torch.tensor([tokenizer.encode(tweet)])
-=======
             input_ids = torch.tensor([tokenizer.encode(tweet, padding=True, truncation=True, max_length=130)])
->>>>>>> e8dbb595
             with torch.no_grad():
                 outputs = model(input_ids)
 
@@ -341,16 +374,10 @@
             embed = outputs.last_hidden_state[0]
             embed_np = embed.detach().numpy()
             # embeddings = [embed_np[i].tolist() for i in range(len(tokens))]
-<<<<<<< HEAD
-            embeddings = [embed_np[i].tolist() for i in range(len(input_ids[0]))]
-            embeddings = np.array(embeddings).flatten()
-        else:
-=======
             # embeddings = [embed_np[i].tolist() for i in range(len(input_ids[0]))]
             # embeddings = np.array(embeddings).flatten()
             embeddings = np.mean(embed_np, axis=0)
         elif embedding_type == '3':
->>>>>>> e8dbb595
             embeddings = [model[word] for word in words if word in model.keys()]
         else:
             inputs = tokenizer(tweet, return_tensors='pt', padding=True, truncation=True, max_length=512)
@@ -426,13 +453,9 @@
         tokenizer = AutoTokenizer.from_pretrained('Twitter/twhin-bert-base')
         model = AutoModel.from_pretrained('Twitter/twhin-bert-base')
         # get the embeddings for each row and save to a new column in the dataframe
-<<<<<<< HEAD
-        df['BERTweet_embeddings'] = df['cleaned_text'].apply(lambda tweet: self.embeddings_helper(tweet, model, '2', tokenizer))
-=======
         df['BERTweet_embeddings'] = df['raw_text'].apply(lambda tweet: self.embeddings_helper(tweet, model,
                                                                                               '4',
                                                                                               tokenizer))
->>>>>>> e8dbb595
 
     def get_glove_embeddings(self, df: pd.DataFrame, embedding_file_path: str):
         """Function to get GloVe embeddings from a dataframe and automatically add them to this dataframe. These
@@ -480,16 +503,11 @@
 
         """
         # load the embeddings from tensorflow hub
-<<<<<<< HEAD
-        embed = hub.load("https://www.kaggle.com/models/google/universal-sentence-encoder/TensorFlow2/universal-sentence-encoder/2")
-        # embed = hub.load('https://tfhub.dev/google/universal-sentence-encoder/4')
-=======
         if language == 'en':
             #embed = hub.load('https://tfhub.dev/google/universal-sentence-encoder/4')
             embed = hub.load("https://www.kaggle.com/models/google/universal-sentence-encoder/TensorFlow2/universal-sentence-encoder/2")
         else:
             embed = SentenceTransformer('hiiamsid/sentence_similarity_spanish_es')
->>>>>>> e8dbb595
 
         # function to reformat cleaned text for proper embedding
         def embed_text(text):
@@ -598,12 +616,8 @@
 
         return data
 
-<<<<<<< HEAD
-    def fit_transform(self, train_data: pd.DataFrame, embedding_file_path: str, embedding_dim: int, slang_dict_path: str, language: str, lexpath: str) -> pd.DataFrame:
-=======
     def fit_transform(self, train_data: pd.DataFrame, embedding_file_path: str, embedding_dim: int,
-                      nrc_embedding_file: str, slang_dict_path: str, language: str) -> pd.DataFrame:
->>>>>>> e8dbb595
+                      nrc_embedding_file: str, slang_dict_path: str, language: str, lexpath: str) -> pd.DataFrame:
         """Learns all necessary information from the provided training data in order to generate the complete set of
         features to be fed into the classification model. In the fitting process, the training data is also transformed
         into the feature-set expected by the model and returned.
@@ -619,13 +633,9 @@
         slang_dict_path
             File path for the Slang dictionary file.
         language
-<<<<<<< HEAD
-            The language of the data.
+            Indicates whether we are generating features for English or Spanish
         lexpath
             The path to the Spanish NRCLex .csv file.
-=======
-            Whether we are generating features for English or Spanish
->>>>>>> e8dbb595
 
         Returns:
         -------
@@ -635,17 +645,12 @@
         """
         # Get the language and lexpath saved
         self.language = language
-        self.lexpath = lexpath
-
 
         # Get the training data, to be used for fitting
         self.train_data = train_data
 
         # Save the slang dictionary path for use in the model
         self.slang_dict_path = slang_dict_path
-
-        # Save language
-        self.language = language
 
         # Normalize count features from data cleaning process
         transformed_data = self.normalize_feature(data=train_data,
@@ -653,23 +658,21 @@
                                                   normalization_method='z_score')
 
         # Get slang words sentiment scores feature
-        # transformed_data = self.get_slang_score(transformed_data, self.slang_dict_path)
+        transformed_data = self.get_slang_score(transformed_data, self.slang_dict_path)
 
         # Get NRC (emotion and sentiment word) counts feature
         if language == 'english':
             transformed_data = self._NRC_counts(transformed_data)
         elif language == 'spanish':
             transformed_data = self._Span_NRC_counts(lexpath, transformed_data)
+        self.nrc_embeddings = nrc_embedding_file
+        transformed_data = self._extended_NRC_counts(transformed_data, embedding_file=nrc_embedding_file)
 
         # Get Universal Sentence embeddings
         self.get_universal_sent_embeddings(transformed_data, language)
 
         # Get BERTweet Sentence embeddings
-<<<<<<< HEAD
-        # self.get_bertweet_embeddings(transformed_data)
-=======
         self.get_bertweet_embeddings(transformed_data, language)
->>>>>>> e8dbb595
 
         # Get Glove embeddings and aggregate across all words
         self.embedding_file_path = embedding_file_path
@@ -709,23 +712,20 @@
                                                   feature_columns=['!_count', '?_count', '$_count', '*_count'])
 
         # Get slang words sentiment scores feature
-        # transformed_data = self.get_slang_score(transformed_data, self.slang_dict_path)
+        transformed_data = self.get_slang_score(transformed_data, self.slang_dict_path)
 
         # Get NRC values
         if self.language == 'english':
             transformed_data = self._NRC_counts(transformed_data)
         elif self.language == 'spanish':
             transformed_data = self._Span_NRC_counts(self.lexpath, transformed_data)
+        transformed_data = self._extended_NRC_counts(transformed_data, embedding_file=self.nrc_embeddings)
 
         # Get Universal Sentence embeddings
         self.get_universal_sent_embeddings(transformed_data, language=self.language)
 
         # Get BERTweet Sentence embeddings
-<<<<<<< HEAD
-        # self.get_bertweet_embeddings(transformed_data)
-=======
         self.get_bertweet_embeddings(transformed_data, language=self.language)
->>>>>>> e8dbb595
 
         # Get Glove embeddings and aggregate across all words
         self.get_glove_embeddings(transformed_data, embedding_file_path=self.embedding_file_path)
@@ -741,7 +741,6 @@
     # Imports
     from data_processor import DataProcessor
 
-
     # Load and clean the raw data
     myDP = DataProcessor()
     myDP.load_data(language='english', filepath='../data')  # May need to change to './data' or 'data' if on a Mac
@@ -752,23 +751,14 @@
 
     # Fit
     train_df = myFE.fit_transform(myDP.processed_data['train'], embedding_file_path='data/glove.twitter.27B.25d.txt',
-<<<<<<< HEAD
-                                embedding_dim=25)
-=======
                                 embedding_dim=25, nrc_embedding_file='data/glove.twitter.27B.25d.txt',
                                 slang_dict_path='data/SlangSD.txt', language='en')
->>>>>>> e8dbb595
     # Note that the embedding file is too large to add to the repository, so you will need to specify the path on your
     # local machine to run this portion of the system.
 
     # Transform
     val_df = myFE.transform(myDP.processed_data['validation'])
 
-<<<<<<< HEAD
-    # View a sample of the results
-    train_df.head()
-    val_df.head()
-=======
     # Save results
     import pickle as pkl
     dir_path = '../data/processed_data/D4'
@@ -781,5 +771,4 @@
     # Pickle the pre-processed validation data to load in future runs
     val_data_file = f"{dir_path}/val_df.pkl"
     with open(val_data_file, 'wb') as f:
-        pkl.dump(val_df, f)
->>>>>>> e8dbb595
+        pkl.dump(val_df, f)