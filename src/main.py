import json
import os
import re
import pandas as pd
import pickle as pkl

from data_processor import DataProcessor
from feature_engineering import FeatureEngineering
from classification_model import ClassificationModel
from evaluation import Evaluator


def load_config(config_path):
    """
    Load config from a given path.
    
    Args:
        config_path (str): The path to the config file.

    Returns:
        dict: The loaded config if successful, otherwise None.
    """
    try:
        with open(config_path, 'r') as f:
            return json.load(f)
    except FileNotFoundError:
        return None

def make_eval_files(df, language, goldpath, predpath):
    """
    Transform dataframes into desired formatted .tsv files for evaluation script. Includes the tweet ID, cleaned text,
    and either the gold standard data on HS, TR, and AG, or their predicted values from the model.

    Args:
        df (pandas dataframe): a dataframe containing both the gold standard and prediction classifications
        language (str): a string referring to the language of the dataframe content

    Returns:
        None
    """
    # check which language the data is in
    if language == "english":
        lang = "en"
    elif language == "spanish":
        lang = "es"

    # TASK A
    # split dataframe into gold and prediction dataframes
    gold_df = df[["cleaned_text", "HS", "TR", "AG"]].copy()
    pred_a_df = df[["HS_prediction"]].copy()

    # establish file paths, save dataframes as .tsv files
    goldpath = "".join([goldpath, lang, ".tsv"])
    predpath_a = "".join([predpath, lang, "_a.tsv"])
    gold_df.to_csv(goldpath, sep="\t") 
    pred_a_df.to_csv(predpath_a, sep="\t")

    # TASK B
    # split dataframe into gold and prediction dataframes
    pred_b_df = df[["HS_prediction", "TR_prediction", "AG_prediction"]].copy()

    pred_b_df = pred_b_df.rename(columns={"HS_prediction": "HS", "TR_prediction": "TR", "AG_prediction": "AG"})
    # establish file path, save dataframe as .tsv files
    predpath_b = "".join([predpath, lang, "_b.tsv"])
    pred_b_df.to_csv(predpath_b, sep="\t")


def main(config):
    """
    Run the system end-to-end using the config file

    Args:
        config (str): the path to a config.json file specifying the configuration of our system

    Returns:
        None
    
    """

    doc_config = config['document_processing']
    input_tsv_files = doc_config['input_tsv_files']

    # Save the data once it has been pulled and processed
    if doc_config['save_or_load'] == 'save':

        # Initialize the class
        myDP = DataProcessor()
        # Load data from disk
        myDP.load_data(language=input_tsv_files['language'],
                       filepath=input_tsv_files['filepath'])

        # Clean the text
        myDP.clean_data()

        # Instantiate the FeatureEngineering object
        myFE = FeatureEngineering()

        # Fit
        train_df = myFE.fit_transform(myDP.processed_data['train'],
                                    embedding_file_path=config['model']['feature_engineering']['embedding_path'],
                                    embedding_dim=config['model']['feature_engineering']['embedding_dim'],
                                    slang_dict_path=config['model']['feature_engineering']['slang_dict_path'],
<<<<<<< HEAD
                                    language=input_tsv_files['language'],
                                    lexpath=config['model']['feature_engineering']['span_NRC_path'],
                                    load_translations=config['model']['feature_engineering']['load_translations'],
                                    trans_path=config['model']['feature_engineering']['trans_path'])
=======
                                    stop_words_path=config['model']['feature_engineering']['stop_words_path'],
                                    language=config['document_processing']['input_tsv_files']['language'])
>>>>>>> b4bb169e

        # Transform
        val_df = myFE.transform(myDP.processed_data['validation'])

        # Pickle the pre-processed training data to load in future runs
        train_data_file = f"{doc_config['processed_data_dir']}/train_df.pkl"
        with open(train_data_file, 'wb') as f:
            pkl.dump(train_df, f)

        # Pickle the pre-processed validation data to load in future runs
        val_data_file = f"{doc_config['processed_data_dir']}/val_df.pkl"
        with open(val_data_file, 'wb') as f:
            pkl.dump(val_df, f)

    # Load the data, if specified
    elif doc_config['save_or_load'] == 'load':

        # Unpickle the pre-processed training data
        train_data_file = f"{doc_config['processed_data_dir']}/train_df.pkl"
        with open(train_data_file, 'rb') as f:
            train_df = pkl.load(f)

        # Unpickle the pre-processed validation data
        val_data_file = f"{doc_config['processed_data_dir']}/val_df.pkl"
        with open(val_data_file, 'rb') as f:
            val_df = pkl.load(f)

    # Instantiate the model
    myClassifier = ClassificationModel(config['model']['classification']['approach'])
    
    # Choose parameters based on classification approach
    if config['model']['classification']['approach'] == "random_forest":
        parameters = parameters=config['model']['classification']['params']['model_params']['random_forest_params']
    else:
        parameters=config['model']['classification']['params']['model_params']['svm_params']

    # Train the model
    train_pred = myClassifier.fit(train_df,
                                tasks=config['model']['classification']['params']['tasks'],
                                prediction_target=config['model']['classification']['params']['prediction_target'],
                                keep_training_data=config['model']['classification']['params']['keep_training_data'],
                                parameters=parameters,
                                features=config['model']['classification']['params']['features'],
                                embedding_features=config['model']['classification']['params']['embedding_features'])

    train_pred.to_csv("outputs/trained_data.csv")
    # Run the model on the validation data
    val_pred = myClassifier.predict(val_df)

    val_pred.to_csv("outputs/classified_val_data.csv")
    # create evaluation files based on val_pred
    make_eval_files(val_pred, 
                    input_tsv_files['language'], 
                    config['evaluation']['goldpath'],
                    config['evaluation']['predpath'])

    # Instantiate the evaluator and run it
    myEvaluator = Evaluator(config['evaluation']['input_directory'], config['evaluation']['output_directory'],
                            config['evaluation']['output_file'])
    myEvaluator.main()


if __name__ == "__main__":
    # config = load_config(config_path= os.path.join('..', 'config.json'))
    config = load_config(config_path='config.json')
    main(config)<|MERGE_RESOLUTION|>--- conflicted
+++ resolved
@@ -96,20 +96,16 @@
         myFE = FeatureEngineering()
 
         # Fit
-        train_df = myFE.fit_transform(myDP.processed_data['train'],
+        train_df = myFE.fit_transform(train_data=myDP.processed_data['train'],
                                     embedding_file_path=config['model']['feature_engineering']['embedding_path'],
                                     embedding_dim=config['model']['feature_engineering']['embedding_dim'],
                                     slang_dict_path=config['model']['feature_engineering']['slang_dict_path'],
-<<<<<<< HEAD
-                                    language=input_tsv_files['language'],
                                     lexpath=config['model']['feature_engineering']['span_NRC_path'],
                                     load_translations=config['model']['feature_engineering']['load_translations'],
                                     trans_path=config['model']['feature_engineering']['trans_path'])
-=======
                                     stop_words_path=config['model']['feature_engineering']['stop_words_path'],
-                                    language=config['document_processing']['input_tsv_files']['language'])
->>>>>>> b4bb169e
-
+                                    language=config['document_processing']['input_tsv_files']['language'],
+                                    nrc_embedding_file=config['model']['feature_engineering']['nrc_embedding_file'])
         # Transform
         val_df = myFE.transform(myDP.processed_data['validation'])
 
