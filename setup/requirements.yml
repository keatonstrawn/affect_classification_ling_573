--- conflicted
+++ resolved
@@ -21,11 +21,8 @@
     - nrclex
     - tensorflow-hub
     - pyspellchecker
-<<<<<<< HEAD
     - googletrans
-=======
     - sentence_transformers
->>>>>>> e8dbb595
 
 
 
