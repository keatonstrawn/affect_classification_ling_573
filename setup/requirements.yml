name: Affect
channels:
  - anaconda
  - conda-forge
dependencies:
  - python=3.9
  - numpy
  - pandas
  - empath
  - gensim
  - nltk
  - spacy
  - scikit-learn
  - pyyaml  
  - emoji
  - pytorch=1.12.1  # Add PyTorch to ensure compatibility with the transformers library
  - transformers=4.17.0  # This will attempt to get the latest version available on conda channels
  - pip
  - pip:
    - contractions
    - nrclex
    - tensorflow-hub
    - pyspellchecker
<<<<<<< HEAD
=======
    - translate
>>>>>>> 2c5a0a24
    - googletrans
    - sentence_transformers




<|MERGE_RESOLUTION|>--- conflicted
+++ resolved
@@ -21,10 +21,7 @@
     - nrclex
     - tensorflow-hub
     - pyspellchecker
-<<<<<<< HEAD
-=======
     - translate
->>>>>>> 2c5a0a24
     - googletrans
     - sentence_transformers
 
