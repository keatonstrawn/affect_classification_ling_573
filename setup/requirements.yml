--- conflicted
+++ resolved
@@ -19,11 +19,8 @@
   - pip:
     - contractions
     - nrclex
-<<<<<<< HEAD
     - pyspellchecker
-=======
     - tensorflow-hub
->>>>>>> 17d90f9e
 
 
 
