{
  "document_processing": {
        "input_tsv_files": {
            "filepath": "data",
            "training": "data/train_en.tsv" ,
            "devtest": "data/dev_en.tsv" ,
            "language": "english"
        },
        "save_or_load": "load",
        "processed_data_dir": "data/processed_data/"
  },
  "model": {
        "feature_engineering": {
            "embedding_path": "data/glove.twitter.27B.25d.txt" ,
            "embedding_dim": 25,
            "slang_dict_path": "data/SlangSD.txt"
        },
        "classification": {
            "approach": "svm" ,
            "params": {
                "tasks": ["hate_speech_detection", "target_or_general", "aggression_detection"] ,
                "prediction_target": "separate",
                "keep_training_data": "False" ,
                "features": ["percent_capitals", "!_count_normalized", "?_count_normalized", "$_count_normalized",
                  "*_count_normalized", "negative", "positive", "anger", "anticipation", "disgust", "fear", "joy",
<<<<<<< HEAD
                  "sadness", "surprise", "trust", "slangscore"] ,
                "embedding_features": ["Aggregate_embeddings", "Universal_Sentence_Encoder_embeddings"] ,
                "model_params": {
                  "kernel": "poly", "degree": 3, "C": 1.0, "coef0": 0, "probability": true
=======
                  "sadness", "surprise", "trust"] ,
                "embedding_features": ["Aggregate_embeddings", "Universal_Sentence_Encoder_embeddings"] ,
                "model_params": {
                  "random_forest_params": {
                    "n_estimators": 400, "criterion": "entropy", "max_depth": null, "min_samples_split": 0.1,
                      "min_samples_leaf": 3, "max_features": "sqrt", "bootstrap": true, "n_jobs": null,
                      "random_state": 42, "class_weight": "balanced_subsample", "max_samples": 0.2
                  },
                  "svm_params":{
                    "kernel": "poly", "degree": 3, "C": 1.0, "coef0": 0, "probability": true
                  }
>>>>>>> 6aa5c0e2
                }
            }
        }
  },
  "evaluation": {
        "output_file": "D3_scores.out" ,
        "input_directory": "outputs/D3",
        "output_directory": "results",
        "goldpath": "outputs/D3/ref/",
        "predpath": "outputs/D3/res/"
  }
}<|MERGE_RESOLUTION|>--- conflicted
+++ resolved
@@ -23,13 +23,7 @@
                 "keep_training_data": "False" ,
                 "features": ["percent_capitals", "!_count_normalized", "?_count_normalized", "$_count_normalized",
                   "*_count_normalized", "negative", "positive", "anger", "anticipation", "disgust", "fear", "joy",
-<<<<<<< HEAD
                   "sadness", "surprise", "trust", "slangscore"] ,
-                "embedding_features": ["Aggregate_embeddings", "Universal_Sentence_Encoder_embeddings"] ,
-                "model_params": {
-                  "kernel": "poly", "degree": 3, "C": 1.0, "coef0": 0, "probability": true
-=======
-                  "sadness", "surprise", "trust"] ,
                 "embedding_features": ["Aggregate_embeddings", "Universal_Sentence_Encoder_embeddings"] ,
                 "model_params": {
                   "random_forest_params": {
@@ -40,7 +34,6 @@
                   "svm_params":{
                     "kernel": "poly", "degree": 3, "C": 1.0, "coef0": 0, "probability": true
                   }
->>>>>>> 6aa5c0e2
                 }
             }
         }
