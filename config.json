{
  "document_processing": {
        "input_tsv_files": {
            "filepath": "data",
<<<<<<< HEAD
            "training": "data/train_es.tsv" ,
            "devtest": "data/dev_es.tsv" ,
=======
            "training": "data/train_en.tsv" ,
            "devtest": "data/dev_en.tsv" ,
>>>>>>> b4bb169e
            "language": "spanish"
        },
        "save_or_load": "save",
        "processed_data_dir": "data/processed_data/"
  },
  "model": {
        "feature_engineering": {
            "embedding_path": "data/SBW-vectors-300-min5.txt" ,
            "embedding_dim": 25,
            "slang_dict_path": "data/SlangSD.txt",
<<<<<<< HEAD
            "span_NRC_path": "data/lexico_nrc.csv",
            "load_translations": "load",
            "trans_path": "data/translations.csv"
=======
            "stop_words_path": "data/stopwords.txt"
>>>>>>> b4bb169e
        },
        "classification": {
            "approach": "random_forest" ,
            "params": {
                "tasks": ["hate_speech_detection", "target_or_general", "aggression_detection"] ,
                "prediction_target": "together",
                "keep_training_data": "False" ,
                "features": ["percent_capitals", "!_count_normalized", "?_count_normalized", "$_count_normalized",
                  "*_count_normalized", "negative", "positive", "anger", "anticipation", "disgust", "fear", "joy",
                  "sadness", "surprise", "trust", "negative_esp", "positive_esp", "anger_esp", "anticipation_esp", 
                  "disgust_esp", "fear_esp", "joy_esp", "sadness_esp", "surprise_esp", "trust_esp", "slangscore"] ,
                "embedding_features": ["Aggregate_embeddings", "Universal_Sentence_Encoder_embeddings"] ,
                "model_params": {
                  "random_forest_params": {
                    "n_estimators": 500, "criterion": "entropy", "max_depth": null, "min_samples_split": 0.2,
                      "min_samples_leaf": 3, "max_features": "sqrt", "bootstrap": true, "n_jobs": null,
                      "random_state": 42, "class_weight": "balanced", "max_samples": 0.5
                  },
                  "svm_params":{
                    "kernel": "poly", "degree": 3, "C": 1.0, "coef0": 0, "probability": true
                  }
                }
            }
        }
  },
  "evaluation": {
        "output_file": "D3_scores.out" ,
        "input_directory": "outputs/D3",
        "output_directory": "results",
        "goldpath": "outputs/D3/ref/",
        "predpath": "outputs/D3/res/"
  }
}<|MERGE_RESOLUTION|>--- conflicted
+++ resolved
@@ -2,13 +2,8 @@
   "document_processing": {
         "input_tsv_files": {
             "filepath": "data",
-<<<<<<< HEAD
-            "training": "data/train_es.tsv" ,
-            "devtest": "data/dev_es.tsv" ,
-=======
             "training": "data/train_en.tsv" ,
             "devtest": "data/dev_en.tsv" ,
->>>>>>> b4bb169e
             "language": "spanish"
         },
         "save_or_load": "save",
@@ -19,13 +14,11 @@
             "embedding_path": "data/SBW-vectors-300-min5.txt" ,
             "embedding_dim": 25,
             "slang_dict_path": "data/SlangSD.txt",
-<<<<<<< HEAD
             "span_NRC_path": "data/lexico_nrc.csv",
             "load_translations": "load",
             "trans_path": "data/translations.csv"
-=======
-            "stop_words_path": "data/stopwords.txt"
->>>>>>> b4bb169e
+            "stop_words_path": "data/stopwords.txt",
+            "nrc_embedding_file": "data/glove.twitter.27B.25d.txt"
         },
         "classification": {
             "approach": "random_forest" ,
