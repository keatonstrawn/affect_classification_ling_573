--- conflicted
+++ resolved
@@ -2,21 +2,16 @@
   "document_processing": {
         "input_tsv_files": {
             "filepath": "data",
-<<<<<<< HEAD
-            "training": "data/train_es.tsv" ,
-            "devtest": "data/dev_es.tsv" ,
-=======
             "training": "data/train_en.tsv" ,
             "devtest": "data/dev_en.tsv" ,
->>>>>>> e8dbb595
-            "language": "spanish"
+            "language": "english"
         },
-        "save_or_load": "save",
+        "save_or_load": "load",
         "processed_data_dir": "data/processed_data/"
   },
   "model": {
         "feature_engineering": {
-            "embedding_path": "data/SBW-vectors-300-min5.txt" ,
+            "embedding_path": "data/glove.twitter.27B.25d.txt" ,
             "embedding_dim": 25,
             "slang_dict_path": "data/SlangSD.txt",
             "span_NRC_path": "data/lexico_nrc.csv"
@@ -29,7 +24,7 @@
                 "keep_training_data": "False" ,
                 "features": ["percent_capitals", "!_count_normalized", "?_count_normalized", "$_count_normalized",
                   "*_count_normalized", "negative", "positive", "anger", "anticipation", "disgust", "fear", "joy",
-                  "sadness", "surprise", "trust"] ,
+                  "sadness", "surprise", "trust", "slangscore"] ,
                 "embedding_features": ["Aggregate_embeddings", "Universal_Sentence_Encoder_embeddings"] ,
                 "model_params": {
                   "random_forest_params": {
